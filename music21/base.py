# -*- coding: utf-8 -*-
#------------------------------------------------------------------------------
# Name:         base.py
# Purpose:      Music21 base classes and important utilities
#
# Authors:      Michael Scott Cuthbert
#               Christopher Ariza
#
# Copyright:    Copyright © 2008-2014 Michael Scott Cuthbert and the music21
#               Project
# License:      LGPL, see license.txt
#------------------------------------------------------------------------------
'''
`music21.base` is what you get in `music21` if you type ``import music21``. It
contains all the most low-level objects that also appear in the music21 module
(i.e., music21.base.Music21Object is the same as music21.Music21Object).

Music21 base classes for :class:`~music21.stream.Stream` objects and all
elements contained within them including Notes, etc.. Additional objects for
defining and manipulating elements are included.

The namespace of this file, as all base.py files, is loaded into the package
that contains this file via __init__.py. Everything in this file is thus
available after importing music21.

::

    >>> import music21
    >>> music21.Music21Object
    <class 'music21.base.Music21Object'>

::

    >>> music21.VERSION_STR
    '1.9.3'

Alternatively, after doing a complete import, these classes are available
under the module "base":

::

    >>> base.Music21Object
    <class 'music21.base.Music21Object'>

'''
from __future__ import print_function

import collections
import copy
import doctest
import sys
import types
import unittest
#import uuid

from music21.ext import six

#------------------------------------------------------------------------------
# string and tuple must be the same


if six.PY3:
    basestring = str # @ReservedAssignment

from music21._version import __version__, __version_info__
VERSION = __version_info__
VERSION_STR = __version__
#------------------------------------------------------------------------------
__all__ = ['Music21Exception', 'VERSION', 'VERSION_STR', 'SitesException', 'Music21ObjectException',
           'ElementException', 'Groups', 'SiteRef', 'Sites',
           'Music21Object','ElementWrapper','mainTest']
## N.B. for eclipse "all" import working, we need to list this separately in "music21/__init__.py"
##      so make sure to update in both places

#-----all exceptions are in the exceptions21 package.
from music21 import exceptions21

Music21Exception = exceptions21.Music21Exception

from music21.sites import SiteRef # @UnusedImport
from music21.sites import Sites
from music21.sites import SitesException

from music21 import sites
from music21 import common
from music21 import environment
_MOD = 'music21.base.py'
environLocal = environment.Environment(_MOD)


# check external dependencies and display
_missingImport = []
import imp
try:
    imp.find_module('matplotlib')
except ImportError:
    _missingImport.append('matplotlib')

try:
    imp.find_module('numpy')
except ImportError:
    _missingImport.append('numpy')

try:
    imp.find_module('scipy')
except ImportError:
    _missingImport.append('scipy')

# used for better PNG processing in lily -- not very important
#try:
#    import PIL
#except ImportError:
#    _missingImport.append('PIL')

# as this is only needed for one module, and error messages print
# to standard io, this has been removed
# try:
#     import pyaudio
# except (ImportError, SystemExit):
#     _missingImport.append('pyaudio')
    #sys.stderr.write('pyaudio is installed but PortAudio is not -- re-download pyaudio at http://people.csail.mit.edu/hubert/pyaudio/')

if len(_missingImport) > 0:
    if environLocal['warnings'] in [1, '1', True]:
        environLocal.warn(common.getMissingImportStr(_missingImport),
        header='music21:')

class Music21ObjectException(exceptions21.Music21Exception):
    pass

class ElementException(exceptions21.Music21Exception):
    pass

#------------------------------------------------------------------------------
# private metaclass...
_SortTuple = collections.namedtuple('SortTuple', ['atEnd','offset','priority','classSortOrder','isNotGrace','insertIndex'])

#------------------------------------------------------------------------------
# make subclass of set once that is defined properly


class Groups(common.SlottedObject, list):
    '''
    Groups is a list of strings used to identify associations that an element
    might have.

    The Groups object enforces that all elements must be strings, and that
    the same element cannot be provided more than once.

    ::

        >>> g = Groups()
        >>> g.append("hello")
        >>> g[0]
        'hello'

    ::

        >>> g.append("hello") # not added as already present
        >>> len(g)
        1

    ::

        >>> g
        ['hello']

    >>> g.append(5)
    Traceback (most recent call last):
    GroupException: Only strings can be used as list names
    '''
    # TODO: presently groups can be cased-differentiated; this may
    # need to be made case independent

    # could be made into a set instance, but actually
    # timing: a subclassed list and a set are almost the same speed...

    __slots__ = ()

    def append(self, value):
        if isinstance(value, basestring):
            # do not permit the same entry more than once
            if not list.__contains__(self, value):
                list.append(self, value)
        else:
            raise exceptions21.GroupException("Only strings can be used as list names")

    def __setitem__(self, i, y):
        if isinstance(y, basestring):
            list.__setitem__(self, i, y)
        else:
            raise exceptions21.GroupException("Only strings can be used as list names")

    def __eq__(self, other):
        '''
        Test Group equality. In normal lists, order matters; here it does not.

        ::

            >>> a = Groups()
            >>> a.append('red')
            >>> a.append('green')
            >>> a
            ['red', 'green']

        ::

            >>> b = Groups()
            >>> b.append('green')
            >>> b.append('red')
            >>> a == b
            True

        '''
        if not isinstance(other, Groups):
            return False
        if (list.sort(self) == other.sort()):
            return True
        else:
            return False

    def __ne__(self, other):
        '''
        In normal lists, order matters; here it does not.
        TODO: Test!
        '''
        if other is None or not isinstance(other, Groups):
            return True
        if (list.sort(self) == other.sort()):
            return False
        else:
            return True



#------------------------------------------------------------------------------


class Music21Object(object):
    '''
    Base class for all music21 objects.

    All music21 objects have seven pieces of information:

    1.  id: identification string unique to the objects container (optional)
    2.  groups: a Groups object: which is a list of strings identifying
        internal subcollections (voices, parts, selections) to which this
        element belongs
    3.  duration: Duration object representing the length of the object
    4.  activeSite: a weakreference to the currently active Location
    5.  offset: a floating point value, generally in quarter lengths,
        specifying the position of the object in a site.
    6.  priority: int representing the position of an object among all
        objects at the same offset.
    7.  sites: a Sites object that stores all the Streams and Contexts that an
        object is in.

    Contexts, locations, and offsets are stored in a
    :class:`~music21.base.Sites` object.  Locations specify connections of this
    object to one location in a Stream subclass.  Contexts are weakrefs for
    current objects that are associated with this object (similar to locations
    but without an offset)

    Each of these may be passed in as a named keyword to any music21 object.

    Some of these may be intercepted by the subclassing object (e.g., duration
    within Note)
    '''

    classSortOrder = 20  # default classSortOrder
    # these values permit fast class comparisons for performance crtical cases
    isStream = False
    isSpanner = False
    isVariant = False

    # indicates that it can be frozen using _autoGatherAttributes if nothing has been defined for it
    _jsonFreezer = True

    # define order to present names in documentation; use strings
    _DOC_ORDER = [
        'classes',
        'fullyQualifiedClasses',
        'findAttributeInHierarchy',
        'getContextAttr',
        'setContextAttr',
        ]

    # documentation for all attributes (not properties or methods)
    _DOC_ATTR = {
        'id': 'A unique identification string (not to be confused with the default `.id()` method.',
        'groups': 'An instance of a :class:`~music21.base.Group` object which describes arbitrary `Groups` that this object belongs to.',
        'isStream': 'Boolean value for quickly identifying :class:`~music21.stream.Stream` objects (False by default).',
        'isSpanner': 'Boolean value for quickly identifying :class:`~music21.spanner.Spanner` objects (False by default).',
        'isVariant': 'Boolean value for quickly identifying :class:`~music21.variant.Variant` objects (False by default).',
        'classSortOrder' : '''Property which returns an number (int or otherwise)
            depending on the class of the Music21Object that
            represents a priority for an object based on its class alone --
            used as a tie for stream sorting in case two objects have the
            same offset and priority.  Lower numbers are sorted to the left
            of higher numbers.  For instance, Clef, KeySignature, TimeSignature
            all come (in that order) before Note.

            All undefined classes have classSortOrder of 20 -- same as note.Note


            >>> m21o = base.Music21Object()
            >>> m21o.classSortOrder
            20

            >>> tc = clef.TrebleClef()
            >>> tc.classSortOrder
            0

            >>> ks = key.KeySignature(3)
            >>> ks.classSortOrder
            1


            New classes can define their own default classSortOrder

            >>> class ExampleClass(base.Music21Object):
            ...     classSortOrderDefault = 5
            ...
            >>> ec1 = ExampleClass()
            >>> ec1.classSortOrder
            5
            ''',
        'hideObjectOnPrint': 'if set to `True` will not print upon output (only used in MusicXML output at this point and Lilypond for notes, chords, and rests).',
        'xPosition': 'if set, defines the display x-position from the start of the container (in musicxml "tenths" by default)',
        }

    def __init__(self, *arguments, **keywords):
        # None is stored as the internal location of an obj w/o any sites
        self._activeSite = None
        # cached id in case the weakref has gone away...
        self._activeSiteId = None
        # if this element has been copied, store the id() of the last source
        self._idLastDeepCopyOf = None

        # store classes once when called
        self._classes = None
        self._fullyQualifiedClasses = None
        # private duration storage; managed by property
        self._duration = None
        self._priority = 0 # default is zero

        self.hideObjectOnPrint = False
        self.xPosition = None

        if "id" in keywords:
            self.id = keywords["id"]
        else:
            self.id = id(self)

        # a duration object is not created until the .duration property is
        # accessed with _getDuration(); this is a performance optimization
        if "duration" in keywords:
            self.duration = keywords["duration"]
        if "groups" in keywords and keywords["groups"] is not None:
            self.groups = keywords["groups"]
        else:
            self.groups = Groups()
        if "sites" in keywords:
            self.sites = keywords["sites"]
        else:
            self.sites = Sites(containedById=id(self))
            # set up a default location for self at zero
            # use None as the name of the site
            self.sites.add(None, 0.0)

        if "activeSite" in keywords:
            self.activeSite = keywords["activeSite"]

    def mergeAttributes(self, other):
        '''
        Merge all elementary, static attributes. Namely,
        `id` and `groups` attributes from another music21 object.
        Can be useful for copy-like operations.


        >>> m1 = base.Music21Object()
        >>> m2 = base.Music21Object()
        >>> m1.id = 'music21Object1'
        >>> m1.groups.append("group1")
        >>> m2.mergeAttributes(m1)
        >>> m2.id
        'music21Object1'
        >>> "group1" in m2.groups
        True

        '''
        self.id = other.id
        self.groups = copy.deepcopy(other.groups)

    def __deepcopy__(self, memo=None):
        '''
        Helper method to copy.py's deepcopy function.  Call it from there.

        memo=None is the default as specified in copy.py

        Problem: if an attribute is defined with an understscore (_priority) but
        is also made available through a property (e.g. priority)  using dir(self)
        results in the copy happening twice. Thus, __dict__.keys() is used.

        >>> from copy import deepcopy
        >>> from music21 import note, duration
        >>> n = note.Note('A')
        >>> n.offset = 1.0 #duration.Duration("quarter")
        >>> n.groups.append("flute")
        >>> n.groups
        ['flute']

        >>> b = deepcopy(n)
        >>> b.offset = 2.0 #duration.Duration("half")

        >>> n is b
        False
        >>> n.accidental = "-"
        >>> b.name
        'A'
        >>> n.offset
        1.0
        >>> b.offset
        2.0
        >>> n.groups[0] = "bassoon"
        >>> ("flute" in n.groups, "flute" in b.groups)
        (False, True)
        '''
        #environLocal.printDebug(['calling Music21Object.__deepcopy__', self])

        # call class to get a new, empty instance
        new = self.__class__()
        #environLocal.printDebug(['Music21Object.__deepcopy__', self, id(self)])
        #for name in dir(self):
        for name in self.__dict__:
            if name.startswith('__'):
                continue

            value = getattr(self, name)
            # attributes that require special handling
            if name == '_activeSite':
                #environLocal.printDebug([self, 'copying activeSite weakref', self._activeSite])
                # keep a reference, not a deepcopy
                # do not use activeSite property; simply use same weak ref obj
                setattr(new, name, self._activeSite)
                #pass
            elif name == 'id':
                # if the id of this source is set to its obj ide, do not copy
                if value != id(self):
                    newValue = copy.deepcopy(value, memo)
                    setattr(new, name, newValue)
            # use sites own __deepcopy__, but set contained by id
            elif name == 'sites':
                newValue = copy.deepcopy(value, memo)
                #environLocal.printDebug(['copied definedContexts:', newValue._locationKeys])
                newValue.containedById = id(new)
                setattr(new, name, newValue)
            else: # use copy.deepcopy, will call __deepcopy__ if available
                newValue = copy.deepcopy(value, memo)
                #setattr() will call the set method of a named property.
                setattr(new, name, newValue)

        # must do this after copying
        new._idLastDeepCopyOf = id(self)
        new.purgeOrphans()

        #environLocal.printDebug([self, 'end deepcopy', 'self._activeSite', self._activeSite])
        return new

    def isClassOrSubclass(self, classFilterList):
        '''
        Given a class filter list (a list or tuple must be submitted),
        which may have strings or class objects, determine
        if this class is of the provided classes or a subclasses.
        '''
        # NOTE: this is a performance critical operation
        # for performance, only accept lists or tuples

        # in case classFilterList is a tuple of classes, can try right away
        # do not change, as performance critical
#         try:
#             if isinstance(self, classFilterList):
#                 return True
#         except TypeError:
#             pass
        eClasses = self.classes # get cached from property
        for className in classFilterList:
            # new method uses string matching of .classes attribute
            # temporarily check to see if this is a string
            #if className in eClasses or (not isinstance(className, str) and isinstance(e, className)):
            if className in eClasses:
                return True
            try: # className may be a string or a Class
                if isinstance(self, className):
                    return True
            # catch TypeError: isinstance() arg 2 must be a class, type, or tuple of classes and types
            except TypeError:
                continue
        return False

    def _getClasses(self):
        #environLocal.printDebug(['calling _getClasses'])
        if self._classes is None:
            #environLocal.printDebug(['setting self._classes', id(self), self])
            self._classes = [x.__name__ for x in self.__class__.mro()]
        return self._classes

    classes = property(_getClasses,
        doc='''Returns a list containing the names (strings, not objects) of classes that this
        object belongs to -- starting with the object's class name and going up the mro()
        for the object.  Very similar to Perl's @ISA array:


        >>> q = note.Note()
        >>> q.classes
        ['Note', 'NotRest', 'GeneralNote', 'Music21Object', 'object']

        Having quick access to these things as strings makes it easier to do comparisons:

        Example: find GClefs that are not Treble clefs (or treble 8vb, etc.):

        >>> s = stream.Stream()
        >>> s.insert(10, clef.GClef())
        >>> s.insert(20, clef.TrebleClef())
        >>> s.insert(30, clef.FrenchViolinClef())
        >>> s.insert(40, clef.Treble8vbClef())
        >>> s.insert(50, clef.BassClef())
        >>> s2 = stream.Stream()
        >>> for t in s:
        ...    if 'GClef' in t.classes and 'TrebleClef' not in t.classes:
        ...        s2.insert(t)
        >>> s2.show('text')
        {10.0} <music21.clef.GClef>
        {30.0} <music21.clef.FrenchViolinClef>
        ''')

    def _getFullyQualifiedClasses(self):
        #environLocal.printDebug(['calling _getClasses'])
        if self._fullyQualifiedClasses is None:
            #environLocal.printDebug(['setting self._fullyQualifiedClasses', id(self), self])
            self._fullyQualifiedClasses = [x.__module__ + '.' + x.__name__ for x in self.__class__.mro()]
        return self._fullyQualifiedClasses

    fullyQualifiedClasses = property(_getFullyQualifiedClasses,
        doc='''
        Similar to `.classes`, returns a list containing the names (strings, not objects) of
        classes with the full package name that this
        object belongs to -- starting with the object's class name and going up the mro()
        for the object.  Very similar to Perl's @ISA array:


        >>> q = note.Note()
        >>> q.fullyQualifiedClasses
        ['music21.note.Note', 'music21.note.NotRest', 'music21.note.GeneralNote', 'music21.base.Music21Object', '...builtin...object']
        
        The last one (object) will be different in Py2 (__builtin__.object) and Py3 (builtins.object)
        ''')

    #---------------------------
    # convienence.  used to be in note.Note, but belongs everywhere:
    def _getQuarterLength(self):
        '''Return quarter length

        >>> n = base.Music21Object()
        >>> n.quarterLength = 2.0
        >>> n.quarterLength
        2.0
        '''
        return self.duration.quarterLength

    def _getQuarterLengthRational(self):
        return self.duration.quarterLengthRational
    
    def _setQuarterLength(self, value):
        self.duration.quarterLength = value

    quarterLengthRational = property(_getQuarterLengthRational, _setQuarterLength, doc='''
        Set or Return the Duration as represented in Quarter Length, possibly as a fraction

        note: the setter is identical to .quarterLength

        >>> n = note.Note()
        >>> n.quarterLengthRational = 2.0
        >>> n.quarterLengthRational
        2.0
        >>> n.quarterLengthRational = 1.0/3
        >>> n.quarterLengthRational
        Fraction(1, 3)
    ''')
    quarterLength = property(_getQuarterLength, _setQuarterLength,
        doc = '''Set or Return the Duration as represented in Quarter Length.

        >>> n = note.Note()
        >>> n.quarterLength = 2.0
        >>> n.quarterLength
        2.0
        ''')


    #--------------------------------------------------------------------------
    # look at this object for an atttribute; if not here
    # look up to activeSite

    def findAttributeInHierarchy(self, attrName):
        '''
        If this element is contained within a Stream (or other Music21 element),
        findAttributeInHierarchy() searches the attributes of the activeSite for
        this attribute and returns its value.

        If the activeSite does not have this attribute then
        we search its activeSite and up through the hierarchy until we find a value for
        this attribute.  Or it Returns None if there is no match.


        >>> m = stream.Measure()
        >>> m.number = 12
        >>> n = note.Note()
        >>> m.append(n)
        >>> n.activeSite is m
        True
        >>> n.findAttributeInHierarchy('number')
        12
        >>> print(n.findAttributeInHierarchy('elephant'))
        None

        Recursive searches also work.  Here, the Score object is the only one with a 'parts' attribute.

        >>> p1 = stream.Part()
        >>> p1.insert(0, m)
        >>> p2 = stream.Part()
        >>> s = stream.Score()
        >>> s.insert(0, p1)
        >>> s.insert(0, p2)
        >>> n.activeSite.activeSite is p1
        True
        >>> n.activeSite.activeSite.activeSite is s
        True

        >>> parts = n.findAttributeInHierarchy('parts')
        >>> (parts[0] is p1, parts[1] is p2)
        (True, True)

        OMIT_FROM_DOCS
        this was formerly called SeachParent, then searchActiveSiteByAttr, but we might do other types
        of searches
        '''
        found = None
        if self.activeSite is not None:
            #print "got activeSite for %r, %r" % (self, self.activeSite)
            try:
                found = getattr(self.activeSite, attrName)
            except AttributeError:
                # not sure of passing here is the best action
                environLocal.printDebug(['findAttributeInHierarchy call raised attribute error for attribute:', attrName])
                pass
            if found is None:
                found = self.activeSite.findAttributeInHierarchy(attrName)
        return found

#     def searchActiveSiteByClass(self, classFilterList)
#         '''
#         The first encountered result is returned.
#         '''
#         if not isinstance(classFilterList, list):
#             if not isinstance(classFilterList, tuple):
#                 classFilterList = [classFilterList]

    def getOffsetBySite(self, site):
        '''
        If this class has been registered in a container such as a Stream,
        that container can be provided here, and the offset in that object
        can be returned.

        Note that this is different than the getOffsetByElement() method on
        Stream in that this can never access the flat representation of a Stream.


        >>> n = note.Note('A-4')  # a Music21Objecct
        >>> n.offset = 30
        >>> n.getOffsetBySite(None)
        30.0

        >>> s1 = stream.Stream()
        >>> s1.id = 'containingStream'
        >>> s1.insert(20.0/3, n)
        >>> n.getOffsetBySite(s1)
<<<<<<< HEAD
        20.5
=======
        6.6666...
        >>> n.getOffsetBySite(s1, returnType='rational')
        Fraction(20, 3)


>>>>>>> 112abfc5
        >>> s2 = stream.Stream()
        >>> s2.id = 'notContainingStream'
        >>> n.getOffsetBySite(s2)
        Traceback (most recent call last):
        SitesException: The object <music21.note.Note A-> is not in site <music21.stream.Stream notContainingStream>.
        '''
        try:
            return self.sites.getOffsetBySite(site)
        except SitesException:
            raise SitesException('The object %r is not in site %r.' % (self, site))

    def setOffsetBySite(self, site, value):
        '''
        Direct access to the Sites setOffsetBySite() method.
        This should only be used for advanced processing of known site
        that already has been added.

        >>> import music21
        >>> class Mock(music21.Music21Object):
        ...     pass
        >>> aSite = Mock()
        >>> a = music21.Music21Object()
        >>> a.sites.add(aSite, 20)
        >>> a.setOffsetBySite(aSite, 30)
        >>> a.getOffsetBySite(aSite)
        30
        '''
        return self.sites.setOffsetBySite(site, value)

    def getContextAttr(self, attr):
        '''
        Given the name of an attribute, search the Sites object for
        contexts having this attribute and return
        the best match.

        >>> import music21
        >>> class Mock(music21.Music21Object):
        ...     attr1 = 234
        >>> aObj = Mock()
        >>> aObj.attr1 = 'test'
        >>> a = music21.Music21Object()
        >>> a.sites.add(aObj)
        >>> a.getContextAttr('attr1')
        'test'
        '''
        return self.sites.getAttrByName(attr)

    def setContextAttr(self, attrName, value):
        '''
        Given the name of an attribute, search Contexts and return
        the best match.

        >>> import music21
        >>> class Mock(music21.Music21Object):
        ...     attr1 = 234
        >>> aObj = Mock()
        >>> aObj.attr1 = 'test'
        >>> a = music21.Music21Object()
        >>> a.sites.add(aObj)
        >>> a.getContextAttr('attr1')
        'test'
        >>> a.setContextAttr('attr1', 3000)
        >>> a.getContextAttr('attr1')
        3000
        '''
        return self.sites.setAttrByName(attrName, value)

    def hasContext(self, obj):
        '''
        Return a Boolean if an object reference is stored
        in the object's Sites object.

        This checks both all locations as well as all sites.

        DEPRECATED: use hasSite() instead.  April 2014.

        >>> import music21
        >>> class Mock(music21.Music21Object):
        ...     attr1 = 234
        >>> aObj = Mock()
        >>> aObj.attr1 = 'test'
        >>> a = music21.Music21Object()
        >>> a.sites.add(aObj)
        >>> a.hasContext(aObj)
        True
        >>> a.hasContext(None)
        True
        >>> a.hasContext(45)
        False
        '''
        for dc in self.sites.get(): # get all
            if obj == dc:
                return True
        return False


    def hasSite(self, other):
        '''
        Return True if other is a site in this Music21Object

        Matches on id(other)

        >>> s = stream.Stream()
        >>> n = note.Note()
        >>> s.append(n)
        >>> n.hasSite(s)
        True
        >>> n.hasSite(stream.Stream())
        False
        '''
        return id(other) in self.sites.getSiteIds()

#    def getCommonSiteIds(self, other):
#        '''
#        Given another music21 object, return a
#        list of all common site ids. Do not include
#        the default empty site, None.
#
#        >>> from music21 import note, stream
#        >>> s1 = stream.Stream()
#        >>> s2 = stream.Stream()
#        >>> n1 = note.Note()
#        >>> n2 = note.Note()
#        >>> s1.append(n1)
#        >>> s1.append(n2)
#        >>> s2.append(n2)
#        >>> n1.getCommonSiteIds(n2) == [id(s1)]
#        True
#        >>> s2.append(n1)
#        >>> n1.getCommonSiteIds(n2) == [id(s1), id(s2)]
#        True
#        '''
#        src = self.getSiteIds()
#        dst = other.getSiteIds()
#        post = []
#        for i in src:
#            if i is None:
#                continue
#            if i in dst:
#                post.append(i)
#        return post

#    def getCommonSites(self, other):
#        '''
#        Given another object, return a list of all sites
#        in common between the two objects.
#
#        >>> from music21 import note, stream
#        >>> s1 = stream.Stream()
#        >>> s2 = stream.Stream()
#        >>> n1 = note.Note()
#        >>> n2 = note.Note()
#        >>> s1.append(n1)
#        >>> s1.append(n2)
#        >>> s2.append(n2)
#        >>> n1.getCommonSites(n2) == [s1]
#        True
#        >>> s2.append(n1)
#        >>> n1.getCommonSites(n2) == [s1, s2]
#        True
#
#        '''
#        src = self.getSites()
#        dstIds = other.getSiteIds()
#        post = []
#        for obj in src:
#            if obj is None:
#                continue
#            if id(obj) in dstIds:
#                post.append(obj)
#        return post

    def getSpannerSites(self, spannerClassList = None):
        '''

        Return a list of all :class:`~music21.spanner.Spanner` objects
        (or Spanner subclasses) that contain
        this element. This method provides a way for
        objects to be aware of what Spanners they
        reside in. Note that Spanners are not Streams
        but specialized Music21Objects that use a
        Stream subclass, SpannerStorage, internally to keep track
        of the elements that are spanned.


        >>> n1 = note.Note('C4')
        >>> n2 = note.Note('D4')
        >>> sp1 = spanner.Slur(n1, n2)
        >>> n1.getSpannerSites() == [sp1]
        True

        Note that not all Spanners are in the spanner module. They
        tend to reside in modules closer to their musical function:

        >>> sp2 = dynamics.Crescendo(n2, n1)
        >>> n2.getSpannerSites() == [sp1, sp2]
        True

        Optionally a class name or list of class names can be
        specified and only Spanners of that class will be returned

        >>> sp3 = dynamics.Diminuendo(n1, n2)
        >>> n2.getSpannerSites('Diminuendo') == [sp3]
        True

        A larger class name can be used to get all subclasses:

        >>> n2.getSpannerSites('DynamicWedge') == [sp2, sp3]
        True
        >>> n2.getSpannerSites(['Slur','Diminuendo']) == [sp1, sp3]
        True

        The order spanners are returned is generally the order that they were
        added, but that is not guaranteed, so for safety sake, use set comparisons:

        >>> set(n2.getSpannerSites(['Slur','Diminuendo'])) == set([sp3, sp1])
        True


        Example: see which pairs of notes are in the same slur.

        >>> n3 = note.Note('E4')
        >>> sp4 = spanner.Slur(n1, n3)

        >>> for n in [n1, n2, n3]:
        ...    for nOther in [n1, n2, n3]:
        ...        if n is nOther:
        ...            continue
        ...        nSlurs = n.getSpannerSites('Slur')
        ...        nOtherSlurs = nOther.getSpannerSites('Slur')
        ...        for thisSlur in nSlurs:
        ...            if thisSlur in nOtherSlurs:
        ...               print("%s shares a slur with %s" % (n.name, nOther.name))
        C shares a slur with D
        C shares a slur with E
        D shares a slur with C
        E shares a slur with C
        '''
        found = self.sites.getSitesByClass('SpannerStorage')
        post = []
        if spannerClassList is not None:
            if not common.isListLike(spannerClassList):
                spannerClassList = [spannerClassList]

        for obj in found:
            if spannerClassList is None:
                post.append(obj.spannerParent)
            else:
                for spannerClass in spannerClassList:
                    if spannerClass in obj.spannerParent.classes:
                        post.append(obj.spannerParent)
                        break

        return post

    def hasVariantSite(self):
        '''
        Return True if this object is found in
        any Variant
        This is determined by looking
        for a VariantStorage Stream class as a Site.

        DEPRECATED April 2014, v. 1.9 -- use el.sites.hasVariantSite() instead

        >>> n1 = note.Note()
        >>> n2 = note.Note()
        >>> n3 = note.Note()
        >>> v1 = variant.Variant([n1, n2])
        >>> n1.sites.hasSpannerSite()
        False
        >>> n1.sites.hasVariantSite()
        True
        >>> n2.sites.hasVariantSite()
        True
        >>> n3.sites.hasVariantSite()
        False
        '''
        return self.sites.hasVariantSite()

    def removeLocationBySite(self, site):
        '''
        TO-BE DEPRECATED: use self.sites.remove() instead and set activeSite
        manually.

        Remove a location in the :class:`~music21.base.Sites` object.

        This is only for advanced location method and
        is not a complete or sufficient way to remove an object from a Stream.

        >>> from music21 import note, stream
        >>> s = stream.Stream()
        >>> n = note.Note()
        >>> n.sites.add(s, 10)
        >>> n.activeSite = s
        >>> n.removeLocationBySite(s)
        >>> n.activeSite is None
        True
        '''
        if not self.sites.isSite(site):
#             self.sites.isSite(site)
#             for s in self.sites.siteDict:
#                 # DEBUG!
#                 print s,
#                 ts = self.sites.siteDict[s]
#                 print ts.obj,
#                 print common.unwrapWeakref(ts.obj)

            raise Music21ObjectException('supplied site (%s) is not a site in this object: %s' % (site, self))
        #environLocal.printDebug(['removed location by site:', 'self', self, 'site', site])
        self.sites.remove(site)

        # if activeSite is set to that site, reassign to None
        if self._getActiveSite() == site:
            self._setActiveSite(None)

    def removeLocationBySiteId(self, siteId):
        '''
        DEPRECATED since at least April 2014 -- use sites.removeById and set activeSite manually.

        Remove a location in the
        :class:`~music21.base.Sites` object by id.

        >>> from music21 import note, stream
        >>> s = stream.Stream()
        >>> n = note.Note()
        >>> n.sites.add(s, 10)
        >>> n.activeSite = s
        >>> n.removeLocationBySiteId(id(s))
        >>> n.activeSite is None
        True
        '''
        self.sites.removeById(siteId)
        p = self._getActiveSite()
        if p is not None and id(p) == siteId:
            self._setActiveSite(None)

    def purgeOrphans(self, excludeStorageStreams=True):
        '''
        A Music21Object may, due to deep copying or other reasons,
        have contain a site (with an offset); yet, that site may
        no longer contain the Music21Object. These lingering sites
        are called orphans. This methods gets rid of them.

        The `excludeStorageStreams` are SpannerStorage and VariantStorage.
        '''
        #environLocal.printDebug(['purging orphans'])
        orphans = []
        # TODO: how can this be optimized to not use getSites, so as to
        # not unwrap weakrefs?
        for s in self.sites.getSites():
            # of the site does not actually have this Music21Object in
            # its elements list, it is an orphan and should be removed
            # note: this permits non-site context Streams to continue
            if s is None:
                continue
            if s.isStream and not s.hasElement(self):
                if excludeStorageStreams:
                    # only get those that are not Storage Streams
                    if ('SpannerStorage' not in s.classes
                        and 'VariantStorage' not in s.classes):
                        #environLocal.printDebug(['removing orphan:', s])
                        orphans.append(id(s))
                else: # get all
                    orphans.append(id(s))
        for i in orphans:
            self.removeLocationBySiteId(i)

#    def purgeUndeclaredIds(self, declaredIds, excludeStorageStreams=True):
#        '''
#        TODO- remove...
#
#        Remove all sites except those that are declared with
#        the `declaredIds` list.
#
#        The `excludeStorageStreams` are SpannerStorage and VariantStorage.
#
#        This method is used in Stream serialization to remove
#        lingering sites that are the result of temporary Streams.
#
#        TODO: Test!
#        '''
#        orphans = []
#        # TODO: this can be optimized to get actually get sites
#        for s in self.sites.getSites():
#            if s is None:
#                continue
#            idTarget = id(s)
#            if idTarget in declaredIds: # skip all declared ids
#                continue # do nothing
#            if s.isStream:
#                if excludeStorageStreams:
#                    # only get those that are not Storage Streams
#                    if ('SpannerStorage' not in s.classes
#                        and 'VariantStorage' not in s.classes):
#                        #environLocal.printDebug(['removing orphan:', s])
#                        orphans.append(idTarget)
#                else: # get all
#                    orphans.append(idTarget)
#
#        for i in orphans:
#            #environLocal.printDebug(['purgeingUndeclaredIds', i])
#            self.removeLocationBySiteId(i)

    def purgeLocations(self, rescanIsDead=False):
        '''
        Remove references to all locations in objects that no longer exist.
        '''
        # NOTE: this method is overridden on Spanner and and Variant
        self.sites.purgeLocations(rescanIsDead=rescanIsDead)

#     def removeNonContainedLocations(self):
#         '''Remove all locations in which this object does not
#         actually reside as an element.
#         '''
#         self.sites.removeNonContainedLocations()

    def getContextByClass(
        self,
        className,
        callerFirst=None,
        getElementMethod='getElementAtOrBefore',
        memo=None,
        prioritizeActiveSite=True,
        serialReverseSearch=True,
        sortByCreationTime=False,
        ):
        '''
        A very powerful method in music21 of fundamental importance: Returns
        the element matching the className that is closest to this element in
        its current hierarchy.  For instance, take this stream of changing time
        signatures:

        >>> s1 = converter.parse('tinynotation: 3/4 C4 D E 2/4 F G A B 1/4 c')
        >>> s2 = s1.makeMeasures()
        >>> s2.__class__ = stream.Part
        >>> s2.show('t')
        {0.0} <music21.stream.Measure 1 offset=0.0>
            {0.0} <music21.clef.BassClef>
            {0.0} <music21.meter.TimeSignature 3/4>
            {0.0} <music21.note.Note C>
            {1.0} <music21.note.Note D>
            {2.0} <music21.note.Note E>
        {3.0} <music21.stream.Measure 2 offset=3.0>
            {0.0} <music21.meter.TimeSignature 2/4>
            {0.0} <music21.note.Note F>
            {1.0} <music21.note.Note G>
        {5.0} <music21.stream.Measure 3 offset=5.0>
            {0.0} <music21.note.Note A>
            {1.0} <music21.note.Note B>
        {7.0} <music21.stream.Measure 4 offset=7.0>
            {0.0} <music21.meter.TimeSignature 1/4>
            {0.0} <music21.note.Note C>
            {1.0} <music21.bar.Barline style=final>

        Let's get the last two notes of the piece, the B and high c:

        >>> c = s2.measure(4).notes[0]
        >>> c
        <music21.note.Note C>

        >>> b = s2.measure(3).notes[-1]
        >>> b
        <music21.note.Note B>

        Now when we run `getContextByClass('TimeSignature')` on c, we get a
        time signature of 1/4.

        >>> c.getContextByClass('TimeSignature')
        <music21.meter.TimeSignature 1/4>

        Doing what we just did wouldn't be hard to do with other methods,
        though `getContextByClass` makes it easier.  But the time signature
        context for b would be much harder to get without this method, since in
        order to do it, it searches backwards within the measure, finds that
        there's nothing there.  It goes to the previous measure and searches
        that one backwards until it gets the proper TimeSignature of 2/4:

        >>> b.getContextByClass('TimeSignature')
        <music21.meter.TimeSignature 2/4>

        The method is smart enough to stop when it gets to the beginning of the
        part.  This is all you need to know for most uses.  The rest of the
        docs are for advanced uses:

        The methods searches both Sites as well as associated objects to find a
        matching class. Returns None if not match is found.

        A reference to the caller is required to find the offset of the object
        of the caller. This is needed for serialReverseSearch.

        The caller may be a Sites reference from a lower-level object.  If so,
        we can access the location of that lower-level object. However, if we
        need a flat representation, the caller needs to be the source Stream,
        not its Sites reference.

        The `callerFirst` is the first object from which this method was
        called. This is needed in order to determine the final offset from
        which to search.

        The `prioritizeActiveSite` parameter searches the object's activeSite
        before any other object. By default this is True

        The `getElementMethod` is a string that selects which Stream method is
        used to get elements for searching. The strings 'getElementAtOrBefore'
        and 'getElementBeforeOffset' are currently accepted.

        OMIT_FROM_DOCS

        >>> s = corpus.parse('bwv66.6')
        >>> noteA = s[1][2][0]
        >>> noteA.getContextByClass('TimeSignature')
        <music21.meter.TimeSignature 4/4>
        '''
        def extractElementFromVerticality(verticality):
            if verticality is None:
                return None
            if len(verticality.startTimespans) > 0:
                return verticality.startTimespans[0].element
            elif len(verticality.overlapTimespans) > 0:
                return verticality.overlapTimespans[0].element

        def findElInTimespanCollection(ts, offsetStart):
            if getElementMethod == 'getElementAtOrBefore':
                verticality = ts.getVerticalityAtOrBefore(offsetStart)
            elif getElementMethod == 'getElementBeforeOffset':
                verticality = ts.getVerticalityAt(offsetStart).previousVerticality
            if verticality is not None:
                element = extractElementFromVerticality(verticality)
                if element is not None and element.isClassOrSubclass(className):
                    # latter should not be necessary...
                    return element
            return None

        def findElInTimespanColNoRecurse(ts, offsetStart):
            # goes through each, but should be fast because
            # only contains containers and elements with the
            # proper classes...
            if getElementMethod == 'getElementAtOrBefore':
                offsetStart += 0.0001
            while offsetStart is not None: # redundant, but useful...
                offsetStart = ts.getStartOffsetBefore(offsetStart)
                if offsetStart is None:
                    return None
                startTimespans = ts.findTimespansStartingAt(offsetStart)
                for element in startTimespans:
                    if hasattr(element, 'source'):
                        continue
                    return element.element

        if not common.isListLike(className):
            className = (className,)

        for searchPlace in self.yieldSiteSearchOrder(
            sortByCreationTime=sortByCreationTime):
            site = searchPlace[0]
            if site.isClassOrSubclass(className):
                return site
            offsetStart = searchPlace[1]
            searchType = searchPlace[2]
            if searchType == 'elementsOnly' or searchType == 'elementsFirst':
                tsNotFlat = site.asTimespans(classList=className, recurse=False)
                el = findElInTimespanColNoRecurse(tsNotFlat, offsetStart)
                if el is not None:
                    return el
            if searchType != 'elementsOnly':
                tsFlat = site.asTimespans(classList=className, recurse=True)
                el = findElInTimespanCollection(tsFlat, offsetStart)
                if el is not None:
                    return el


    def getAllContextsByClass(self, className, found=None, idFound=None,
                             memo=None):
        '''
        Search both Sites as well as associated
        objects to find all matching classes.
        Returns [] if not match is found.

        DEPRECATED possibly May 2014: Not sure if it works well...
        '''
        if memo is None:
            memo = {} # intialize
        if found is None:
            found = []
        if idFound is None:
            idFound = []

        #post = None
        # if this obj is a Stream
        if self.isStream:
        #if hasattr(self, "elements"):
            semiFlat = self.semiFlat
            # this memos updates to not exclude redundancies
            # TODO: check if getContextByClass can be improved
            # by adding these to memo
            memo[id(self)] = self
            memo[id(semiFlat)] = semiFlat

            for e in semiFlat.getElementsByClass([className]):
                # cannot be sure if this element is already found, as we may be
                # looking at a flattened version of container
                #if e not in found:
                if id(e) not in idFound:
                    found.append(e)
                    idFound.append(id(e))

        # next, search all defined contexts
        self.sites.getAllByClass(className, found=found,
                                         idFound=idFound, memo=memo)
        return found

    #--------------------------------------------------------------------------

    def _adjacentObject(self, site, classFilterList=None, ascend=True,
                        beginNearest=True):
        '''
        Core method for finding adjacent objects given a single site.

        The `site` argument is a Stream that contains this
        element. The index of this element if sound in this site,
        and either the next or previous element, if found, is returned.

        If `ascend` is True index values are
        incremented; if False, index values are decremented.

        If `beginNearest` is True, index values are searched based
        on those closest to the caller; if False, the search is
        done in reverse, from the most remote index toward the caller.
        This may be useful as an optimization when looking for elements that are far from the caller.

        The `classFilterList` may specify one or more classes as targets.
        '''
        siteLength = len(site)
        # get another list to avoid function calls
        siteElements = site.elements
        # special optimization for class selection when a single str class
        # is given
        if (classFilterList is not None and len(classFilterList) == 1 and
            isinstance(classFilterList[0], str)):
            if not site.hasElementOfClass(classFilterList[0]):
                return None
        # go to right, start at nearest
        if ascend and beginNearest:
            currentIndex = site.index(self) + 1 # start with next
            while (currentIndex < siteLength):
                nextObj = siteElements[currentIndex]
                if classFilterList is not None:
                    if nextObj.isClassOrSubclass(classFilterList):
                        return nextObj
                else:
                    return nextObj
                currentIndex += 1
        # go to right, start at righmost
        elif ascend and not beginNearest:
            lastIndex = site.index(self) + 1 # end with next
            currentIndex = siteLength
            while (currentIndex >= lastIndex):
                nextObj = siteElements[currentIndex]
                if classFilterList is not None:
                    if nextObj.isClassOrSubclass(classFilterList):
                        return nextObj
                else:
                    return nextObj
                currentIndex -= 1
        # go to left, start at nearest
        elif not ascend and beginNearest:
            currentIndex = site.index(self) - 1 # start with next
            while (currentIndex >= 0):
                nextObj = siteElements[currentIndex]
                if classFilterList is not None:
                    if nextObj.isClassOrSubclass(classFilterList):
                        return nextObj
                else:
                    return nextObj
                currentIndex -= 1
        # go to left, start at leftmost
        elif not ascend and not beginNearest:
            lastIndex = site.index(self) - 1 # start with next
            currentIndex = 0
            while (currentIndex <= lastIndex):
                nextObj = siteElements[currentIndex]
                if classFilterList is not None:
                    if nextObj.isClassOrSubclass(classFilterList):
                        return nextObj
                else:
                    return nextObj
                currentIndex += 1
        else:
            raise Music21ObjectException('bad organization of ascend and beginNearest parameters')
        # if nothing found, return None
        return None

    def _adjacencySearch(self, classFilterList=None, ascend=True,
        beginNearest=True, flattenLocalSites=False):
        '''
        Get the next or previous element if this element is in a Stream.

        If this element is in multiple Streams, the first next element found in any
        site will be returned. If not found no next element is found in any site, the flat
        representation of all sites of each immediate site are searched.

        If `beginNearest` is True, sites will be searched from the element nearest to the
        caller and then outward.
        '''
        if classFilterList is not None:
            if not common.isListLike(classFilterList):
                classFilterList = [classFilterList]
        sites = self.sites.getSites(excludeNone=True)
        match = None

        # store ids of of first sites; might need to take flattened version
        firstSites = []
        for s in sites:
            firstSites.append(id(s))
        # this might use get(sortByCreationTime)
        #environLocal.printDebug(['sites:', sites])
        #siteSites = []

        # first, look in sites that are do not req flat presentation
        # these do not need to be flattened b/c we know the self is in these
        # streams
        memo = {}
        while len(sites) > 0:
            #environLocal.printDebug(['looking at siteSites:', s])
            # check for duplicated sites; may be possible
            s = sites.pop(0) # take the first off of sites
            try:
                memo[id(s)]
                continue # if in dict, do not continue
            except KeyError: # if not in dict
                memo[id(s)] = None # add to dict, value does not matter

            if id(s) in firstSites:
                if flattenLocalSites is True:
                    if s.isFlat:
                        target = s
                    else:
                        target = s.semiFlat
                else: # do not flatten first sites
                    target = s
                    # add semi flat to sites, as we have not searched it yet
                    sites.append(s.semiFlat)
                firstSites.pop(firstSites.index(id(s))) # remove for efficiency
            # if flat, do not get semiFlat
            # note that semiFlat streams are marked as isFlat=True
            elif s.isFlat:
                target = s
            else: # normal site
                target = s.semiFlat
            # use semiflat of site
            match = self._adjacentObject(target,
                    classFilterList=classFilterList, ascend=ascend,
                    beginNearest=beginNearest)
            if match is not None:
                return match
            # append new sites to end of queue
            # these are the sites of s, not target
            sites += s.sites.getSites(excludeNone=True)
        # if cannot be found, return None
        return None

    def next(self, classFilterList=None, flattenLocalSites=False,
        beginNearest=True):
        '''
        Get the next element found in a the activeSite (or other Sites)
        of this Music21Object.

        The `classFilterList` can be used to specify one or more classes to match.

        The `flattenLocalSites` parameter determines if the sites of this element (e.g., a Measure's Part) are flattened on first search. When True, elements contained in adjacent containers may be selected first.


        >>> s = corpus.parse('bwv66.6')
        >>> s.parts[0].measure(3).next() == s.parts[0].measure(4)
        True
        >>> s.parts[0].measure(3).next('Note', flattenLocalSites=True) == s.parts[0].measure(3).notes[0]
        True
        '''
        return self._adjacencySearch(classFilterList=classFilterList,
                                    ascend=True, beginNearest=beginNearest, flattenLocalSites=flattenLocalSites)

    def previous(self, classFilterList=None, flattenLocalSites=False,
        beginNearest=True):
        '''
        Get the previous element found in the activeSite or other .sites of this
        Music21Object.

        The `classFilterList` can be used to specify one or more classes to match.

        The `flattenLocalSites` parameter determines if the sites of this element (e.g., a Measure's Part) are flattened on first search. When True, elements contained in adjacent containers may be selected first.


        >>> s = corpus.parse('bwv66.6')
        >>> s.parts[0].measure(3).previous() == s.parts[0].measure(2)
        True
        >>> s.parts[0].measure(3).previous('Note', flattenLocalSites=True) == s.parts[0].measure(2).notes[-1]
        True
        '''
        return self._adjacencySearch(classFilterList=classFilterList,
                                    ascend=False, beginNearest=beginNearest, flattenLocalSites=flattenLocalSites)

    #--------------------------------------------------------------------------
    # properties

    def _getActiveSite(self):
        # can be None
        if sites.WEAKREF_ACTIVE:
            if self._activeSite is None: #leave None
                return self._activeSite
            else: # even if current activeSite is not a weakref, this will work
                #environLocal.printDebug(['_getActiveSite() called:', 'self._activeSite', self._activeSite])
                return common.unwrapWeakref(self._activeSite)
        else:
            return self._activeSite

    def _setActiveSite(self, site):
        #environLocal.printDebug(['_setActiveSite() called:', 'self', self, 'site', site])

        # NOTE: this is a performance intensive call
        if site is not None:
            siteId = id(site)
            # check that the activeSite is not already set to this object
            # this avoids making another weakref
            if self._activeSiteId == siteId:
                return
            if not self.sites.hasSiteId(siteId):
                self.sites.add(site, self.offset, idKey=siteId)
        else:
            siteId = None

        if sites.WEAKREF_ACTIVE:
            if site is None: # leave None alone
                self._activeSite = None
                self._activeSiteId = None
            else:
                self._activeSite = common.wrapWeakref(site)
                self._activeSiteId = siteId
        else:
            self._activeSite = site
            self._activeSiteId = siteId

    activeSite = property(_getActiveSite, _setActiveSite,
        doc='''
        A reference to the most-recent object used to
        contain this object. In most cases, this will be a
        Stream or Stream sub-class. In most cases, an object's
        activeSite attribute is automatically set when an the
        object is attached to a Stream.


        >>> n = note.Note("C#4")
        >>> p = stream.Part()
        >>> p.insert(20.0, n)
        >>> n.activeSite is p
        True
        >>> n.offset
        20.0

        >>> m = stream.Measure()
        >>> m.insert(10.0, n)
        >>> n.activeSite is m
        True
        >>> n.offset
        10.0
        >>> n.activeSite = p
        >>> n.offset
        20.0

        DEVELOPER N.B. -- the guts of this call will
        be moved to .sites soon.
        ''')

    def _getOffset(self):
        '''Get the offset for the activeSite.


        >>> n = note.Note()
        >>> m = stream.Measure()
        >>> m.id = 'm1'
        >>> m.insert(3.0, n)
        >>> n.activeSite is m
        True
        >>> n.offset
        3.0
<<<<<<< HEAD

=======
        >>> n.offsetRational
        3.0
        
>>>>>>> 112abfc5
        Still works...

        >>> n._activeSiteId = 3234234
        >>> n.offset
        3.0
<<<<<<< HEAD
=======
        >>> n.offsetRational
        3.0

>>>>>>> 112abfc5

        There is a branch that does slow searches.
        See test/testSerialization to have it active.
        '''
        #there is a problem if a new activeSite is being set and no offsets have
        # been provided for that activeSite; when self.offset is called,
        # the first case here would match
        #environLocal.printDebug(['Music21Object._getOffset', 'self.id', self.id, 'id(self)', id(self), self.__class__])

        activeSiteId = None
        if self.activeSite is not None:
            activeSiteId = id(self.activeSite)
            self._activeSiteId = id(self.activeSite)
        elif self._activeSiteId is not None:
            activeSiteId = self._activeSiteId

        if (activeSiteId is not None and
            self.sites.hasSiteId(activeSiteId)):
            return self.sites.getOffsetBySiteId(activeSiteId)
            #return self.sites.coordinates[activeSiteId]['offset']
        elif self.activeSite is None: # assume we want self
            try:
<<<<<<< HEAD
                return self.sites.getOffsetBySite(None)
            except SitesException:
                return 0.0 # might not have a None offset
=======
                return self.sites.getOffsetBySite(None, returnType=returnType)
            except SitesException:  # might not have a None offset
                return 0.0
>>>>>>> 112abfc5
        else:
            # try to look for it in all objects
            environLocal.printDebug(['doing a manual activeSite search: probably means that ' +
                                     'id(self.activeSite) (%s) is not equal to self._activeSiteId (%r)' % (id(self.activeSite), self._activeSiteId)])
            #environLocal.printDebug(['activeSite', self.activeSite, 'self.sites.hasSiteId(activeSiteId)', self.sites.hasSiteId(activeSiteId)])
            #environLocal.printDebug(['self.hasSite(self.activeSite)', self.hasSite(self.activeSite)])

            offset = self.sites.getOffsetByObjectMatch(
                    self.activeSite)
            return offset

            #environLocal.printDebug(['self.sites', self.sites.siteDict])
        raise Exception('request within %s for offset cannot be made with activeSite of %s (id: %s)' %
                        (self.__class__, self.activeSite, activeSiteId) )

    def _setOffset(self, value):
        '''
        Set the offset for the activeSite.
        '''
        # assume that most times this is a number; in that case, the fastest
        # thing to do is simply try to set the offset w/ float(value)

        #if common.isNum(value):
        try:
            offset = float(value)
        except TypeError:
            pass

        if hasattr(value, "quarterLength"):
            # probably a Duration object, but could be something else -- in any case, we'll take it.
            offset = value.quarterLength

# this no longer seems necessary; an exception will be raised elsewhere
#         else:
#             raise Exception('We cannot set  %s as an offset' % value)

        # using _activeSiteId offers a considerable speed boost, as we
        # do not have to unwrap a weakref of self.activeSite to get the id()
        # of activeSite
        self.sites.setOffsetBySiteId(self._activeSiteId, offset)

    offset = property(_getOffset, _setOffset,
        doc = '''
        The offset property sets or returns the position of this object
        (generally in `quarterLengths`) from the start of its `activeSite`,
        that is, the most recently referenced `Stream` or `Stream` subclass such
        as `Part`, `Measure`, or `Voice`.  It is a simpler
        way of calling `o.getOffsetBySite(o.activeSite)`.

        If we put a `Note` into a `Stream`, we will see the activeSite changes.


        >>> n1 = note.Note("D#3")
        >>> n1.activeSite is None
        True

        >>> m1 = stream.Measure()
        >>> m1.number = 4
        >>> m1.insert(10.0, n1)
        >>> n1.offset
        10.0
        >>> n1.activeSite
        <music21.stream.Measure 4 offset=0.0>

        >>> n1.activeSite is m1
        True

        The most recently referenced `Stream` becomes an object's `activeSite` and
        thus the place where `.offset` looks to find its number.

        >>> m2 = stream.Measure()
        >>> m2.insert(20.0, n1)
        >>> m2.number = 5
        >>> n1.offset
        20.0
        >>> n1.activeSite is m2
        True

        Notice though that `.offset` depends on the `.activeSite` which is the most
        recently accessed/referenced Stream.

        Here we will iterate over the `elements` in `m1` and we
        will see that the `.offset` of `n1` now is its offset in
        `m1` even though we haven't done anything directly to `n1`.
        Simply iterating over a site is enough to change the `.activeSite`
        of its elements:

        >>> for element in m1:
        ...     pass
        >>> n1.offset
        10.0


        The property can also set the offset for the object if no
        container has been set:


        >>> n1 = note.Note()
        >>> n1.id = 'hi'
        >>> n1.offset = 20
        >>> n1.offset
        20.0

        >>> s1 = stream.Stream()
        >>> s1.append(n1)
        >>> n1.offset
        0.0
        >>> s2 = stream.Stream()
        >>> s2.insert(30.5, n1)
        >>> n1.offset
        30.5

        After calling `getElementById` on `s1`, the
        returned element's `offset` will be its offset in `s1`.

        >>> n2 = s1.getElementById('hi')
        >>> n2 is n1
        True
        >>> n2.offset
        0.0

        Iterating over the elements in a Stream will
        make its `offset` be the offset in iterated
        Stream.

        >>> for thisElement in s2:
        ...     thisElement.offset
        30.5

        When in doubt, use `.getOffsetBySite(streamObj)`
        which is safer.
        ''')
<<<<<<< HEAD
=======
    
    def _getOffsetRational(self):
        return self._getOffsetFloatOrRational('rational')

    offsetRational = property(_getOffsetRational, _setOffset,
                              doc = '''
        The offsetRational property sets or returns the position of this object
        as a float or fractions.Fraction value
        (generally in `quarterLengths`), depending on what is representable. 
        
        Offsets are measured from the start of the object's `activeSite`,
        that is, the most recently referenced `Stream` or `Stream` subclass such
        as `Part`, `Measure`, or `Voice`.  It is a simpler
        way of calling `o.getOffsetBySite(o.activeSite, returnType='rational')`.

        If we put a `Note` into a `Stream`, we will see the activeSite changes.

        >>> import fractions
        >>> n1 = note.Note("D#3")
        >>> n1.activeSite is None
        True

        >>> m1 = stream.Measure()
        >>> m1.number = 4
        >>> m1.insert(10.0, n1)
        >>> n1.offsetRational
        10.0
        >>> n1.activeSite
        <music21.stream.Measure 4 offset=0.0>

        >>> n1.activeSite is m1
        True

        The most recently referenced `Stream` becomes an object's `activeSite` and
        thus the place where `.offset` looks to find its number.

        >>> m2 = stream.Measure()
        >>> m2.insert(3.0/5, n1)
        >>> m2.number = 5
        >>> n1.offsetRational
        Fraction(3, 5)
        >>> n1.activeSite is m2
        True

        Notice though that `.offset` depends on the `.activeSite` which is the most
        recently accessed/referenced Stream.

        Here we will iterate over the `elements` in `m1` and we
        will see that the `.offset` of `n1` now is its offset in
        `m1` even though we haven't done anything directly to `n1`.
        Simply iterating over a site is enough to change the `.activeSite`
        of its elements:

        >>> for element in m1:
        ...     pass
        >>> n1.offsetRational
        10.0


        The property can also set the offset for the object if no
        container has been set:


        >>> n1 = note.Note()
        >>> n1.id = 'hi'
        >>> n1.offsetRational = fractions.Fraction(20, 3)
        >>> n1.offsetRational
        Fraction(20, 3)

        >>> s1 = stream.Stream()
        >>> s1.append(n1)
        >>> n1.offsetRational
        0.0
        >>> s2 = stream.Stream()
        >>> s2.insert(30.5, n1)
        >>> n1.offsetRational
        30.5

        After calling `getElementById` on `s1`, the
        returned element's `offsetRational` will be its offset in `s1`.

        >>> n2 = s1.getElementById('hi')
        >>> n2 is n1
        True
        >>> n2.offsetRational
        0.0

        Iterating over the elements in a Stream will
        make its `offset` be the offset in iterated
        Stream.

        >>> for thisElement in s2:
        ...     thisElement.offsetRational
        30.5

        When in doubt, use `.getOffsetBySite(streamObj, returnType='rational')`
        which is safer.
        ''')
>>>>>>> 112abfc5

    def sortTuple(self, useSite=None):
        '''
        Returns a collections.NamedTuple called SortTuple(atEnd, offset, priority, classSortOrder,
        isNotGrace, insertIndex)
        which contains the six elements necessary to determine the sort order of any set of
        objects in a Stream.

        1) atEnd = {0, 1}; Elements specified to always stay at the end of a stream (``stream.storeAtEnd``)
        sort after normal elements.

        2) offset = float; Offset (with respect to the active site) is the next and most
        important parameter in determining the order of elements in a stream (the note on beat 1
        has offset 0.0, while the note on beat 2 might have offset 1.0).

        3) priority = int; Priority is a
        user-specified property (default 0) that can set the order of elements which have the same
        offset (for instance, two Parts both at offset 0.0).

        4) classSortOrder = int or float; ClassSortOrder
        is the third level of comparison that gives an ordering to elements with different classes,
        ensuring, for instance that Clefs (classSortOrder = 0) sort before Notes (classSortOrder = 20).

        5) isNotGrace = {0, 1}; 0 = grace, 1 = normal. Grace notes sort before normal notes

        6) The last tie breaker is the creation time (insertIndex) of the site object
        represented by the activeSite.

        >>> n = note.Note()
        >>> n.offset = 4.0
        >>> n.priority = -3
        >>> n.sortTuple()
        SortTuple(atEnd=0, offset=4.0, priority=-3, classSortOrder=20, isNotGrace=1, insertIndex=0)
        >>> st = n.sortTuple()

        Check that all these values are the same as above...

        >>> st.offset == n.offset
        True
        >>> st.priority == n.priority
        True

        An object's classSortOrder comes from the Class object itself:

        >>> st.classSortOrder == note.Note.classSortOrder
        True

        Inserting the note into the Stream will set the insertIndex.  Most implementations of
        music21 will use a global counter rather than an actual timer.  Note that this is a
        last resort, but useful for things such as mutiple Parts inserted in order.  It changes
        with each run, so we can't display it here...

        >>> s = stream.Stream()
        >>> s.insert(n)
        >>> n.sortTuple()
        SortTuple(atEnd=0, offset=4.0, priority=-3, classSortOrder=20, isNotGrace=1, insertIndex=...)
        >>> nInsertIndex = n.sortTuple().insertIndex

        If we create another nearly identical note, the insertIndex will be different:

        >>> n2 = note.Note()
        >>> n2.offset = 4.0
        >>> n2.priority = -3
        >>> s.insert(n2)
        >>> n2InsertIndex = n2.sortTuple().insertIndex
        >>> n2InsertIndex > nInsertIndex
        True
        '''
        if useSite is False: # False or a Site; since None is a valid site, default is False
            foundOffset = self.offset
        else:
            foundOffset = self.getOffsetBySite(useSite)

        if foundOffset == 'highestTime':
            offset = 0.0
            atEnd = 1
        else:
            offset = foundOffset
            atEnd = 0

        if self.isGrace:
            isNotGrace = 0
        else:
            isNotGrace = 1

        if (useSite is not False and
                self.sites.hasSiteId(id(useSite))):
            insertIndex = self.sites.siteDict[id(useSite)].globalSiteIndex
        elif (self._activeSiteId is not None and
                 self.sites.hasSiteId(self._activeSiteId)):
            ## TODO -- expose a single Site so siteDict is not needed here.
            insertIndex = self.sites.siteDict[self._activeSiteId].globalSiteIndex
        else:
            insertIndex = 0

        return _SortTuple(atEnd, offset, self.priority, self.classSortOrder, isNotGrace, insertIndex)

    def yieldSiteSearchOrder(self, callerFirst=None, memo=None, offsetAppend=0.0, sortByCreationTime=False,
                             priorityTarget=None):
        '''
        >>> c = corpus.parse('bwv66.6')
        >>> c.id = 'bach'
        >>> n = c[2][4][2]
        >>> n
        <music21.note.Note G#>
        >>> for y in n.yieldSiteSearchOrder():
        ...      print(y)
        (<music21.stream.Measure 3 offset=9.0>, 0.5, 'elementsFirst')
        (<music21.stream.Part Alto>, 9.5, 'flatten')
        (<music21.stream.Score bach>, 9.5, 'elementsOnly')
        >>> m = c[2][4]
        >>> m
        <music21.stream.Measure 3 offset=9.0>
        >>> for y in m.yieldSiteSearchOrder():
        ...      print(y)
        (<music21.stream.Measure 3 offset=9.0>, 0.0, 'elementsFirst')
        (<music21.stream.Part Alto>, 9.0, 'flatten')
        (<music21.stream.Score bach>, 9.0, 'elementsOnly')

        >>> import copy
        >>> m2 = copy.deepcopy(m)
        >>> m2.number = 3333
        >>> for y in m2.yieldSiteSearchOrder():
        ...      print(y)
        (<music21.stream.Measure 3333 offset=9.0>, 0.0, 'elementsFirst')
        (<music21.stream.Part Alto>, 9.0, 'flatten')
        (<music21.stream.Score bach>, 9.0, 'elementsOnly')

        >>> m3 = c.parts[1].measure(3)
        >>> for y in m3.yieldSiteSearchOrder():
        ...      print(y)
        (<music21.stream.Measure 3 offset=0.0>, 0.0, 'elementsFirst')
        (<music21.stream.Part Alto>, 9.0, 'flatten')
        (<music21.stream.Score bach>, 9.0, 'elementsOnly')
        (<music21.stream.Stream ...>, 9.0, 'elementsFirst')



        Sorting order:

        >>> p1 = stream.Part()
        >>> p1.id = 'p1'
        >>> m1 = stream.Measure()
        >>> m1.number = 1
        >>> n = note.Note()
        >>> m1.append(n)
        >>> p1.append(m1)
        >>> for y in n.yieldSiteSearchOrder():
        ...     print(y[0])
        <music21.stream.Measure 1 offset=0.0>
        <music21.stream.Part p1>

        >>> p2 = stream.Part()
        >>> p2.id = 'p2'
        >>> m2 = stream.Measure()
        >>> m2.number = 2
        >>> m2.append(n)
        >>> p2.append(m2)


        Now the keys could appear in any order!  To fix set priorityTarget to activeSite

        >>> for y in n.yieldSiteSearchOrder(priorityTarget=n.activeSite):
        ...     print(y[0])
        <music21.stream.Measure 2 offset=0.0>
        <music21.stream.Part p2>
        <music21.stream.Measure 1 offset=0.0>
        <music21.stream.Part p1>


        Or sort by creationTime...


        >>> for y in n.yieldSiteSearchOrder(sortByCreationTime = True):
        ...     print(y[0])
        <music21.stream.Measure 2 offset=0.0>
        <music21.stream.Part p2>
        <music21.stream.Measure 1 offset=0.0>
        <music21.stream.Part p1>

        oldest first...

        >>> for y in n.yieldSiteSearchOrder(sortByCreationTime = 'reverse'):
        ...     print(y[0])
        <music21.stream.Measure 1 offset=0.0>
        <music21.stream.Part p1>
        <music21.stream.Measure 2 offset=0.0>
        <music21.stream.Part p2>
        '''
        from music21 import stream
        neverRecurseStreams = (stream.Score, stream.Opus)
        recurseFirstStreams = (stream.Voice, stream.Part)

        def recurseTypeFromStream(st):
            getType = 'elementsFirst'
            for sc in neverRecurseStreams:
                if isinstance(st, sc):
                    getType = 'elementsOnly'
            for sc in recurseFirstStreams:
                if isinstance(st, sc):
                    getType = 'flatten'
            return getType

        if memo is None:
            memo = []
        if callerFirst is None:
            callerFirst = self
            if self.isStream:
                getType = recurseTypeFromStream(self)
                yield(self, 0.0, getType)

        for siteObj in self.sites.get(priorityTarget=priorityTarget,
                                      sortByCreationTime=sortByCreationTime,
                                      excludeNone=True):
            if 'SpannerStorage' in siteObj.classes:
                continue
            offsetInStream = self.getOffsetBySite(siteObj) + offsetAppend
            getType = recurseTypeFromStream(siteObj)
            yield (siteObj, offsetInStream, getType)
            for x in siteObj.yieldSiteSearchOrder(callerFirst=callerFirst,
                                                  memo=memo,
                                                  offsetAppend=offsetInStream,
                                                  sortByCreationTime=sortByCreationTime,
                                                  priorityTarget=priorityTarget):
                yield x

    #------------------------------------------------------------------
    def _getDuration(self):
        '''
        Gets the DurationObject of the object or None
        '''
        from music21 import duration
        # lazy duration creation
        if self._duration is None:
            self._duration = duration.Duration(0)
        return self._duration

    def _setDuration(self, durationObj):
        '''
        Set the duration as a quarterNote length
        '''
        if hasattr(durationObj, "quarterLength"):
            # we cannot directly test to see isInstance(duration.DurationCommon) because of
            # circular imports; so we instead just take any object with a quarterLength as a
            # duration
            self._duration = durationObj
        else:
            # need to permit Duration object assignment here
            raise Exception('this must be a Duration object, not %s' % durationObj)

    duration = property(_getDuration, _setDuration,
        doc = '''
        Get and set the duration of this object as a Duration object.
        ''')

    def _getIsGrace(self):
        return self.duration.isGrace

    isGrace = property(_getIsGrace, doc='''
        Return True or False if this music21 object has a GraceDuration.

        >>> n = note.Note()
        >>> n.isGrace
        False
        >>> ng = n.getGrace()
        >>> ng.isGrace
        True
        ''')

    def _getPriority(self):
        return self._priority

    def _setPriority(self, value):
        '''
        value is an int.
        '''
        if not isinstance(value, int):
            raise ElementException('priority values must be integers.')
        self._priority = value

    priority = property(_getPriority, _setPriority,
        doc = '''
        Get and set the priority integer value.

        Priority specifies the order of processing from left (lowest number)
        to right (highest number) of objects at the same offset.  For
        instance, if you want a key change and a clef change to happen at
        the same time but the key change to appear first, then set:
        keySigElement.priority = 1; clefElement.priority = 2 this might be
        a slightly counterintuitive numbering of priority, but it does
        mean, for instance, if you had two elements at the same offset,
        an allegro tempo change and an andante tempo change, then the
        tempo change with the higher priority number would apply to the
        following notes (by being processed second).

        Default priority is 0; thus negative priorities are encouraged
        to have Elements that appear non-priority set elements.

        In case of tie, there are defined class sort orders defined in
        `music21.base.classSortOrder`.  For instance, a key signature
        change appears before a time signature change before a
        note at the same offset.  This produces the familiar order of
        materials at the start of a musical score.

        >>> import music21
        >>> a = music21.Music21Object()
        >>> a.priority = 3
        >>> a.priority = 'high'
        Traceback (most recent call last):
        ElementException: priority values must be integers.
        ''')


    #--------------------------------------------------------------------------
    # display and writing

    def write(self, fmt=None, fp=None, **keywords): #pragma: no cover
        '''
        Write out a file of music notation (or an image, etc.) in a given format.  If
        fp is specified as a file path then the file will be placed there.  If it is not
        given then a temporary file will be created.

        If fmt is not given then the default of your Environment's 'writeFormat' will
        be used.  For most people that is musicxml.

        Returns the full path to the file.
        '''
        if fmt is None: # get setting in environment
            fmt = environLocal['writeFormat']
        elif fmt.startswith('.'):
            fmt = fmt[1:]

        regularizedConverterFormat, unused_ext = common.findFormat(fmt)
        if regularizedConverterFormat is None:
            raise Music21ObjectException('cannot support showing in this format yet: %s' % fmt)

        formatSubs = fmt.split('.')
        fmt = formatSubs[0]
        subformats = formatSubs[1:]

        scClass = common.findSubConverterForFormat(regularizedConverterFormat)
        formatWriter = scClass()
        return formatWriter.write(self, regularizedConverterFormat, fp, subformats, **keywords)

#
#         if fileFormat in ['text', 'textline', 'musicxml', 'vexflow']:
#             if fileFormat == 'text':
#                 dataStr = self._reprText()
#             elif fileFormat == 'textline':
#                 dataStr = self._reprTextLine()
#
#             # musicxml, musicxml.png, etc.
#             elif fileFormat.startswith('musicxml'):
#                 from music21.musicxml import m21ToString
#                 dataStr = m21ToString.fromMusic21Object(self)
#             elif fileFormat.startswith('vexflow'):
#                 import music21.vexflow
#                 dataStr = music21.vexflow.fromObject(self, mode='html')
#
#             f = open(fp, 'w')
#             f.write(dataStr)
#             f.close()
#
#             if fileFormat == 'musicxml.png':
#                 # HACK
#                 import os
#                 musescoreFile = environLocal['musescoreDirectPNGPath']
#                 if musescoreFile == "":
#                     raise Music21Exception("To create PNG files directly from MusicXML you need to download MuseScore")
#                 elif not os.path.exists(musescoreFile):
#                     raise Music21Exception("Cannot find a path to the 'mscore' file at %s -- download MuseScore" % musescoreFile)
#
#                 fpOut = fp[0:len(fp) - 3]
#                 fpOut += "png"
#                 musescoreRun = musescoreFile + " " + fp + " -o " + fpOut
#                 if 'dpi' in keywords:
#                     musescoreRun += " -r " + str(keywords['dpi'])
#                 if common.runningUnderIPython():
#                     musescoreRun += " -r 72"
#
#                 storedStrErr = sys.stderr
#                 import StringIO
#                 fileLikeOpen = StringIO.StringIO()
#                 sys.stderr = fileLikeOpen
#                 os.system(musescoreRun)
#                 fileLikeOpen.close()
#                 sys.stderr = storedStrErr
#
#                 fp = fpOut[0:len(fpOut) - 4] + "-1.png"
#
#             return fp
#
#         elif fileFormat in ['braille', 'lily', 'lilypond']:
#             if fileFormat in ['lilypond', 'lily']:
#                 import music21.lily.translate
#                 conv = music21.lily.translate.LilypondConverter()
#                 if 'coloredVariants' in keywords and keywords['coloredVariants'] is True:
#                     conv.coloredVariants = True
#                 dataStr = conv.textFromMusic21Object(self).encode('utf-8')
#
#             elif fileFormat == 'braille':
#                 import music21.braille
#                 dataStr = music21.braille.translate.objectToBraille(self)
#
#             f = codecs.open(fp, mode='w', encoding='utf-8')
#             f.write(dataStr)
#             f.close()
#             return fp
#
#         elif fileFormat == 'midi':
#             # returns a midi.MidiFile object
#             from music21.midi import translate as midiTranslate
#             mf = midiTranslate.music21ObjectToMidiFile(self)
#             mf.open(fp, 'wb') # write binary
#             mf.write()
#             mf.close()
#             return fp
#
#         elif fileFormat in ['pdf', 'lily.pdf',]:
#             if fp.endswith('.pdf'):
#                 fp = fp[:-4]
#             from music21.lily import translate as lilyTranslate
#             conv = lilyTranslate.LilypondConverter()
#             if 'coloredVariants' in keywords and keywords['coloredVariants'] is True:
#                 conv.coloredVariants = True
#             conv.loadFromMusic21Object(self)
#             return conv.createPDF(fp)
#         elif fileFormat in ['png', 'lily.png','ipython','ipython.png']:
#             if fp.endswith('.png'):
#                 fp = fp[:-4]
#             from music21.lily import translate as lilyTranslate # @Reimport
#             conv = lilyTranslate.LilypondConverter()
#             if 'coloredVariants' in keywords and keywords['coloredVariants'] is True:
#                 conv.coloredVariants = True
#             conv.loadFromMusic21Object(self)
#             convertedFilePath = conv.createPNG(fp)
#             if fileFormat in ['ipython','ipython.png']:
#                 from music21.ipython21 import objects as ipythonObjects
#                 ipo = ipythonObjects.IPythonPNGObject(convertedFilePath)
#                 return ipo
#             else:
#                 return convertedFilePath
#         elif fileFormat in ['svg', 'lily.svg']:
#             if fp.endswith('.svg'):
#                 fp = fp[:-4]
#             from music21.lily import translate as lilyTranslate # @Reimport
#             conv = lilyTranslate.LilypondConverter()
#             if 'coloredVariants' in keywords and keywords['coloredVariants'] is True:
#                 conv.coloredVariants = True
#             conv.loadFromMusic21Object(self)
#             return conv.createSVG(fp)
#         else:
#             raise Music21ObjectException('cannot yet support writing in the %s format' % fileFormat)

    def _reprText(self, **keywords):
        '''
        Return a text representation possible with line
        breaks. This methods can be overridden by subclasses
        to provide alternative text representations.
        '''
        return self.__repr__()

    def _reprTextLine(self):
        '''
        Return a text representation without line breaks. This
        methods can be overridden by subclasses to provide
        alternative text representations.
        '''
        return self.__repr__()

    def show(self, fmt=None, app=None, **keywords): #pragma: no cover
        '''
        Displays an object in a format provided by the
        fmt argument or, if not provided, the format set in the user's Environment

        Valid formats include (but are not limited to)::
            musicxml
            text
            midi
            lily (or lilypond)
            lily.png
            lily.pdf
            lily.svg
            braille
            vexflow
            musicxml.png

        N.B. score.write('lily') returns a bare lilypond file,
        score.show('lily') runs it through lilypond and displays it as a png.
        '''
        # note that all formats here must be defined in
        # common.VALID_SHOW_FORMATS
        if fmt is None: # get setting in environment
            if common.runningUnderIPython():
                try:
                    fmt = environLocal['ipythonShowFormat']
                except environment.EnvironmentException:
                    fmt = 'ipython.vexflow'
            else:
                fmt = environLocal['showFormat']
        elif fmt.startswith('.'):
            fmt = fmt[1:]
        regularizedConverterFormat, unused_ext = common.findFormat(fmt)
        if regularizedConverterFormat is None:
            raise Music21ObjectException('cannot support showing in this format yet: %s' % fmt)

        formatSubs = fmt.split('.')
        fmt = formatSubs[0]
        subformats = formatSubs[1:]

        scClass = common.findSubConverterForFormat(regularizedConverterFormat)
        formatWriter = scClass()
        return formatWriter.show(self, regularizedConverterFormat, app=app, subformats=subformats, **keywords)

    #--------------------------------------------------------------------------
    # duration manipulation, processing, and splitting

    def _getDerivationHierarchy(self):
        post = []
        focus = self
        endMe = 200
        while endMe > 0:
            endMe = endMe - 1 # do not go forever
            # collect activeSite unless activeSite is None;
            # if so, try to get rootDerivation
            candidate = focus.activeSite
            #environLocal.printDebug(['_getDerivationHierarchy(): activeSite found:', candidate])
            if candidate is None: # nothing more to derive
                # if this is a Stream, we might find a root derivation
                if hasattr(focus, 'derivation'):
                    #environLocal.printDebug(['_getDerivationHierarchy(): found rootDerivation:', focus.rootDerivation])
                    alt = focus.derivation.rootDerivation
                    if alt is None:
                        return post
                    else:
                        candidate = alt
                else:
                    return post
            post.append(candidate)
            focus = candidate
        return post

    derivationHierarchy = property(_getDerivationHierarchy,
        doc = '''
        Return a list of Stream subclasses that this Stream
        is contained within or derived from. This provides a way of seeing
        Streams contained within Streams.

        TODO: Better Name

        >>> s = corpus.parse('bach/bwv66.6')
        >>> [str(e.__class__) for e in s[1][2][3].derivationHierarchy]
        ["<class 'music21.stream.Measure'>", "<class 'music21.stream.Part'>", "<class 'music21.stream.Score'>"]
        ''')




    def splitAtQuarterLength(self, quarterLength, retainOrigin=True,
        addTies=True, displayTiedAccidentals=False, delta=1e-06):
        '''
        Split an Element into two Elements at a provided
        `quarterLength` (offset) into the Element.


        >>> a = note.Note('C#5')
        >>> a.duration.type = 'whole'
        >>> a.articulations = [articulations.Staccato()]
        >>> a.lyric = 'hi'
        >>> a.expressions = [expressions.Mordent(), expressions.Trill(), expressions.Fermata()]
        >>> b, c = a.splitAtQuarterLength(3)
        >>> b.duration.type
        'half'
        >>> b.duration.dots
        1
        >>> b.duration.quarterLength
        3.0
        >>> b.articulations
        [<music21.articulations.Staccato>]
        >>> b.lyric
        'hi'
        >>> b.expressions
        [<music21.expressions.Mordent>, <music21.expressions.Trill>]
        >>> c.duration.type
        'quarter'
        >>> c.duration.dots
        0
        >>> c.duration.quarterLength
        1.0
        >>> c.articulations
        []
        >>> c.lyric
        >>> c.expressions
        [<music21.expressions.Trill>, <music21.expressions.Fermata>]

        Make sure that ties remain as they should be:

        >>> d = note.Note('D#4')
        >>> d.duration.quarterLength = 3.0
        >>> d.tie = tie.Tie('start')
        >>> e, f = d.splitAtQuarterLength(2.0)
        >>> e.tie, f.tie
        (<music21.tie.Tie start>, <music21.tie.Tie continue>)

        Should be the same for chords...

        >>> g = chord.Chord(['C4', 'E4', 'G4'])
        >>> g.duration.quarterLength = 3.0
        >>> g._notes[1].tie = tie.Tie('start')
        >>> h, i = g.splitAtQuarterLength(2.0)
        >>> for j in range(0,3):
        ...   h._notes[j].tie, i._notes[j].tie
        (<music21.tie.Tie start>, <music21.tie.Tie stop>)
        (<music21.tie.Tie start>, <music21.tie.Tie continue>)
        (<music21.tie.Tie start>, <music21.tie.Tie stop>)
        '''
        from music21 import duration
        # needed for temporal manipulations; not music21 objects
        from music21 import tie

        if self.duration is None:
            raise Exception('cannot split an element that has a Duration of None')

        if quarterLength - delta > self.duration.quarterLength:
            raise duration.DurationException(
            "cannot split a duration (%s) at this quarterLength (%s)" % (
            self.duration.quarterLength, quarterLength))

        if retainOrigin is True:
            e = self
        else:
            e = copy.deepcopy(self)
        eRemain = copy.deepcopy(self)

        # clear articulations from remaining parts
        if hasattr(eRemain, 'articulations'):
            eRemain.articulations = []
        if hasattr(eRemain, 'lyrics'):
            eRemain.lyrics = []

        if hasattr(e, 'expressions'):
            tempExpressions = e.expressions
            e.expressions = []
            eRemain.expressions = []
            for thisExpression in tempExpressions:
                if hasattr(thisExpression, 'tieAttach'):
                    if thisExpression.tieAttach == 'first':
                        e.expressions.append(thisExpression)
                    elif thisExpression.tieAttach == 'last':
                        eRemain.expressions.append(thisExpression)
                    else:  # default = 'all'
                        e.expressions.append(thisExpression)
                        eRemain.expressions.append(thisExpression)
                else: # default = 'all'
                    e.expressions.append(thisExpression)
                    eRemain.expressions.append(thisExpression)

        if quarterLength < delta:
            quarterLength = 0
        elif abs(quarterLength - self.duration.quarterLength) < delta:
            quarterLength = self.duration.quarterLength

        lenEnd = self.duration.quarterLength - quarterLength
        lenStart = self.duration.quarterLength - lenEnd

        d1 = duration.Duration()
        d1.quarterLength = lenStart

        d2 = duration.Duration()
        d2.quarterLength = lenEnd

        e.duration = d1
        eRemain.duration = d2

        # some higher-level classes need this functionality
        # set ties
        if addTies and ('Note' in e.classes or
            'Unpitched' in e.classes):

            forceEndTieType = 'stop'
            if e.tie is not None:
                # the last tie of what was formally a start should
                # continue
                if e.tie.type == 'start':
                    # keep start  if already set
                    forceEndTieType = 'continue'
                # a stop was ending a previous tie; we know that
                # the first is now a continue
                elif e.tie.type == 'stop':
                    forceEndTieType = 'stop'
                    e.tie.type = 'continue'
                elif e.tie.type == 'continue':
                    forceEndTieType = 'continue'
                    # keep continue if already set
            else:
                e.tie = tie.Tie('start') # need a tie object

            eRemain.tie = tie.Tie(forceEndTieType)

        elif addTies and 'Chord' in e.classes:
            for i in range(len(e._notes)):
                component = e._notes[i]
                remainComponent = eRemain._notes[i]
                forceEndTieType = 'stop'
                if component.tie is not None:
                    # the last tie of what was formally a start should
                    # continue
                    if component.tie.type == 'start':
                        # keep start  if already set
                        forceEndTieType = 'continue'
                    # a stop was ending a previous tie; we know that
                    # the first is now a continue
                    elif component.tie.type == 'stop':
                        forceEndTieType = 'stop'
                        component.tie.type = 'continue'
                    elif component.tie.type == 'continue':
                        forceEndTieType = 'continue'
                        # keep continue if already set
                else:
                    component.tie = tie.Tie('start') # need a tie object
                remainComponent.tie = tie.Tie(forceEndTieType)

        # hide accidentals on tied notes where previous note
        # had an accidental that was shown
        if hasattr(e, 'accidental') and e.accidental is not None:
            if not displayTiedAccidentals: # if False
                if (e.accidental.displayType not in
                    ['even-tied']):
                    eRemain.accidental.displayStatus = False
            else: # display tied accidentals
                eRemain.accidental.displayType = 'even-tied'
                eRemain.accidental.displayStatus = True

        return [e, eRemain]

    def splitByQuarterLengths(self, quarterLengthList, addTies=True,
        displayTiedAccidentals=False):
        '''
        Given a list of quarter lengths, return a list of
        Music21Object objects, copied from this Music21Object,
        that are partitioned and tied with the specified quarter
        length list durations.


        >>> n = note.Note()
        >>> n.quarterLength = 3
        >>> post = n.splitByQuarterLengths([1,1,1])
        >>> [n.quarterLength for n in post]
        [1.0, 1.0, 1.0]
        '''
        # needed for temporal manipulations; not music21 objects
        from music21 import tie

        if self.duration is None:
            raise Music21ObjectException('cannot split an element that has a Duration of None')

        if not common.almostEqual(sum(quarterLengthList),
            self.duration.quarterLength, grain=1e-4):
            raise Music21ObjectException('cannot split by quarter length list that is not equal to the duration of the source: %s, %s' % (quarterLengthList, self.duration.quarterLength))
        # if nothing to do
        elif (len(quarterLengthList) == 1 and quarterLengthList[0] ==
            self.duration.quarterLength):
            # return a copy of self in a list
            return [copy.deepcopy(self)]
        elif len(quarterLengthList) <= 1:
            raise Music21ObjectException('cannot split by this quarter length list: %s.' % quarterLengthList)

        post = []
        forceEndTieType = 'stop'
        for i in range(len(quarterLengthList)):
            ql = quarterLengthList[i]
            e = copy.deepcopy(self)
            e.quarterLength = ql

            if i != 0:
                # clear articulations from remaining parts
                if hasattr(e, 'articulations'):
                    e.articulations = []


            if addTies:
                # if not last
                if i == 0:
                    # if the first elements has a Tie, then the status
                    # of that Tie needs to be continued here and, at the
                    # end of all durations in this block.
                    if e.tie is not None:
                        # the last tie of what was formally a start should
                        # continue
                        if e.tie.type == 'start':
                            # keep start  if already set
                            forceEndTieType = 'continue'
                        # a stop was ending a previous tie; we know that
                        # the first is now a continue
                        elif e.tie.type == 'stop':
                            forceEndTieType = 'stop'
                            e.tie.type = 'continue'
                        elif e.tie.type == 'continue':
                            forceEndTieType = 'continue'
                            # keep continue if already set
                    else:
                        e.tie = tie.Tie('start') # need a tie objects
                elif i < (len(quarterLengthList) - 1):
                    e.tie = tie.Tie('continue') # need a tie objects
                else: # if last
                    # last note just gets the tie of the original Note
                    e.tie = tie.Tie(forceEndTieType)

            # hide accidentals on tied notes where previous note
            # had an accidental that was shown
            if i != 0:
                # look at self for characteristics of origin
                if hasattr(self, 'accidental') and self.accidental is not None:
                    if not displayTiedAccidentals: # if False
                        # do not show accidentals unless display type in 'even-tied'
                        if (self.accidental.displayType not in
                            ['even-tied']):
                            e.accidental.displayStatus = False
                    else: # display tied accidentals
                        e.accidental.displayType = 'even-tied'
                        e.accidental.displayStatus = True

            post.append(e)

        return post

    def splitAtDurations(self):
        '''
        Takes a Music21Object (e.g., a note.Note) and returns a list of similar
        objects with only a single duration.DurationUnit in each.
        Ties are added if the object supports ties.

        Articulations only appear on the first note.  Same with lyrics.

        Fermatas should be on last note, but not done yet.


        >>> a = note.Note()
        >>> a.duration.clear() # remove defaults
        >>> a.duration.addDurationUnit(duration.Duration('half'))
        >>> a.duration.quarterLength
        2.0
        >>> a.duration.addDurationUnit(duration.Duration('whole'))
        >>> a.duration.quarterLength
        6.0
        >>> b = a.splitAtDurations()
        >>> b[0].pitch == b[1].pitch
        True
        >>> b[0].duration.type
        'half'
        >>> b[1].duration.type
        'whole'

        >>> c = note.Note()
        >>> c.quarterLength = 2.5
        >>> d, e = c.splitAtDurations()
        >>> d.duration.type
        'half'
        >>> e.duration.type
        'eighth'
        >>> d.tie.type
        'start'
        >>> print(e.tie)
        <music21.tie.Tie stop>

        Assume c is tied to the next note.  Then the last split note should also be tied

        >>> c.tie = tie.Tie()
        >>> d, e = c.splitAtDurations()
        >>> e.tie.type
        'start'

        Rests have no ties:

        >>> f = note.Rest()
        >>> f.quarterLength = 2.5
        >>> g, h = f.splitAtDurations()
        >>> (g.duration.type, h.duration.type)
        ('half', 'eighth')
        >>> g.tie is None
        True
        '''
        # needed for temporal manipulations; not music21 objects
        from music21 import tie

        if self.duration is None:
            raise Exception('cannot split an element that has a Duration of None')

        returnNotes = []
        linkageType = self.duration.linkage
        for i in range(len(self.duration.components)):
            tempNote = copy.deepcopy(self)
            if i != 0:
                # clear articulations from remaining parts
                if hasattr(tempNote, 'articulations'):
                    tempNote.articulations = []
                if hasattr(tempNote, 'lyrics'):
                    tempNote.lyrics = []

            tempNote.duration = self.duration.components[i]
            if i != (len(self.duration.components) - 1): # if not last note, use linkage
                if linkageType is None:
                    pass
                elif linkageType == 'tie':
                    tempNote.tie = tie.Tie()
            else:
                # last note just gets the tie of the original Note
                if hasattr(self, 'tie') and self.tie is None:
                    tempNote.tie = tie.Tie("stop")
                elif hasattr(self, 'tie') and self.tie is not None and self.tie.type == 'stop':
                    tempNote.tie = tie.Tie("stop")
                elif hasattr(self, 'tie'):
                    tempNote.tie = copy.deepcopy(self.tie)
            returnNotes.append(tempNote)
        return returnNotes

    #--------------------------------------------------------------------------
    # temporal and beat based positioning

    def _getMeasureNumber(self):
        '''
        If this object is contained in a Measure, return the measure number
        '''
        mNumber = None # default for not defined
        if self.activeSite is not None and self.activeSite.isMeasure:
            mNumber = self.activeSite.number
        else:
            # testing sortByCreationTime == true; this may be necessary
            # as we often want the most recent measure
            m = self.getContextByClass('Measure', sortByCreationTime=True)
            if m is not None:
                mNumber = m.number
        return mNumber

    measureNumber = property(_getMeasureNumber,
        doc = '''
        Return the measure number of a :class:`~music21.stream.Measure`  that contains this
        object if the object is in a measure.

        Returns None if the object is not in a measure.  Also note that by default Measure objects
        have measure number 0.

        If an object belongs to multiple measures (not in the same hierarchy...) then it returns the
        measure number of the :meth:`~music21.base.Music21Object.activeSite` if that is a
        :class:`~music21.stream.Measure` object.  Otherwise it will use :meth:`~music21.base.Music21Object.getContextByClass`
        to find the number of the measure it was most recently added to.


        >>> m = stream.Measure()
        >>> m.number = 12
        >>> n = note.Note()
        >>> m.append(n)
        >>> n.measureNumber
        12

        >>> n2 = note.Note()
        >>> n2.measureNumber is None
        True
        >>> m2 = stream.Measure()
        >>> m2.append(n2)
        >>> n2.measureNumber
        0

        This updates live if the measure number changes:

        >>> m2.number = 11
        >>> n2.measureNumber
        11


        The most recent measure added to is used unless activeSite is a measure:

        >>> m.append(n2)
        >>> n2.measureNumber
        12
        >>> n2.activeSite = m2
        >>> n2.measureNumber
        11
        ''')

    def _getMeasureOffset(self, includeMeasurePadding=True):
        '''
        Try to obtain the nearest Measure that contains this object,
        and return the offset of this object within that Measure.

        If a Measure is found, and that Measure has padding
        defined as `paddingLeft` (for pickup measures, etc.), padding will be added to the
        native offset gathered from the object.


        >>> n = note.Note()
        >>> n.quarterLength = 2
        >>> m = stream.Measure()
        >>> n._getMeasureOffset() # returns zero when not assigned
        0.0
        >>> n.quarterLength = .5
        >>> m = stream.Measure()
        >>> m.repeatAppend(n, 4)
        >>> [n._getMeasureOffset() for n in m.notes]
        [0.0, 0.5, 1.0, 1.5]
        '''
        if self.activeSite is not None and self.activeSite.isMeasure:
            #environLocal.printDebug(['found activeSite as Measure, using for offset'])
            offsetLocal = self.getOffsetBySite(self.activeSite)
            if includeMeasurePadding:
                offsetLocal += self.activeSite.paddingLeft
        else:
            #environLocal.printDebug(['did not find activeSite as Measure, doing context search', 'self.activeSite', self.activeSite])
            # testing sortByCreationTime == true; this may be necessary
            # as we often want the most recent measure
            m = self.getContextByClass('Measure', sortByCreationTime=True, prioritizeActiveSite=False)
            if m is not None:
                #environLocal.printDebug(['using found Measure for offset access'])
                try:
                    if includeMeasurePadding:
                        offsetLocal = self.getOffsetBySite(m) + m.paddingLeft
                    else:
                        offsetLocal = self.getOffsetBySite(m)
                except SitesException:
                    try:
                        offsetLocal = self.offset
                    except:
                        offsetLocal = 0.0

            else: # hope that we get the right one
                #environLocal.printDebug(['_getMeasureOffset(): cannot find a Measure; using standard offset access'])
                offsetLocal = self.offset

        #environLocal.printDebug(['_getMeasureOffset(): found local offset as:', offsetLocal, self])
        return offsetLocal

    def _getMeasureOffsetOrMeterModulusOffset(self, ts):
        '''
        Return the measure offset based on a Measure, if it exists,
        otherwise based on meter modulus of the TimeSignature.
        This assumes that a TimeSignature has already been found.


        >>> m = stream.Measure()
        >>> ts1 = meter.TimeSignature('3/4')
        >>> m.insert(0, ts1)
        >>> n1 = note.Note()
        >>> m.insert(2, n1)
        >>> n1._getMeasureOffsetOrMeterModulusOffset(ts1)
        2.0
        >>> n2 = note.Note()
        >>> m.insert(4, n2) # exceeding the range of the Measure gets a modulus
        >>> n1._getMeasureOffsetOrMeterModulusOffset(ts1)
        2.0

        Can be applied to Notes in a Stream with a TimeSignature.

        >>> ts2 = meter.TimeSignature('5/4')
        >>> s2 = stream.Stream()
        >>> s2.insert(0, ts2)
        >>> n3 = note.Note()
        >>> s2.insert(3, n3)
        >>> n3._getMeasureOffsetOrMeterModulusOffset(ts2)
        3.0
        >>> n4 = note.Note()
        >>> s2.insert(5, n4)
        >>> n4._getMeasureOffsetOrMeterModulusOffset(ts2)
        0.0
        '''
        #environLocal.printDebug(['_getMeasureOffsetOrMeterModulusOffset', self, ts, 'ts._getMeasureOffset()', ts._getMeasureOffset(), 'self._getMeasureOffset()', self._getMeasureOffset()])
        mOffset = self._getMeasureOffset()
        tsMeasureOffset = ts._getMeasureOffset(includeMeasurePadding=False)
        if (mOffset + tsMeasureOffset) < ts.barDuration.quarterLength:
            return mOffset
        else:
            # must get offset relative to not just start of Stream, but the last
            # time signature
            post = ((mOffset - tsMeasureOffset) % ts.barDuration.quarterLength)
            #environLocal.printDebug(['result', post])
            return post

    def _getBeat(self):
        '''
        Return a beat designation based on local
        Measure and TimeSignature


        >>> n = note.Note()
        >>> n.quarterLength = 2
        >>> m = stream.Measure()
        >>> m.isMeasure
        True
        >>> m.timeSignature = meter.TimeSignature('4/4')
        >>> m.repeatAppend(n, 2)
        >>> m[1].activeSite # here we get the activeSite, but not in m.notes
        <music21.stream.Measure 0 offset=0.0>

        >>> m.notes[0]._getBeat()
        1.0
        >>> m.notes[1]._getBeat()
        3.0
        '''
        ts = self.getContextByClass('TimeSignature')
        if ts is None:
            raise Music21ObjectException('this object does not have a TimeSignature in Sites')
        return ts.getBeatProportion(
            self._getMeasureOffsetOrMeterModulusOffset(ts))

    beat = property(_getBeat,
        doc = '''
        Return the beat of this object as found in the most
        recently positioned Measure. Beat values count from 1 and
        contain a floating-point designation between 0 and 1 to
        show proportional progress through the beat.


        >>> n = note.Note()
        >>> n.quarterLength = .5
        >>> m = stream.Measure()
        >>> m.timeSignature = meter.TimeSignature('3/4')
        >>> m.repeatAppend(n, 6)
        >>> [m.notes[i].beat for i in range(6)]
        [1.0, 1.5, 2.0, 2.5, 3.0, 3.5]

        >>> m.timeSignature = meter.TimeSignature('6/8')
        >>> [m.notes[i].beat for i in range(6)]
        [1.0, 1.3333333..., 1.666666666..., 2.0, 2.33333333..., 2.66666...]

        >>> s = stream.Stream()
        >>> s.insert(0, meter.TimeSignature('3/4'))
        >>> s.repeatAppend(note.Note(), 8)
        >>> [n.beat for n in s.notes]
        [1.0, 2.0, 3.0, 1.0, 2.0, 3.0, 1.0, 2.0]
        ''')

    def _getBeatStr(self):
        ts = self.getContextByClass('TimeSignature')
        #environLocal.printDebug(['_getBeatStr(): found ts:', ts])
        if ts is None:
            raise Music21ObjectException('this object does not have a TimeSignature in Sites')
        return ts.getBeatProportionStr(
            self._getMeasureOffsetOrMeterModulusOffset(ts))

    beatStr = property(_getBeatStr,
        doc = '''Return a string representation of the beat of
        this object as found in the most recently positioned
        Measure. Beat values count from 1 and contain a
        fractional designation to show progress through the beat.


        >>> n = note.Note()
        >>> n.quarterLength = .5
        >>> m = stream.Measure()
        >>> m.timeSignature = meter.TimeSignature('3/4')
        >>> m.repeatAppend(n, 6)
        >>> [m.notes[i].beatStr for i in range(6)]
        ['1', '1 1/2', '2', '2 1/2', '3', '3 1/2']
        >>> m.timeSignature = meter.TimeSignature('6/8')
        >>> [m.notes[i].beatStr for i in range(6)]
        ['1', '1 1/3', '1 2/3', '2', '2 1/3', '2 2/3']

        >>> s = stream.Stream()
        >>> s.insert(0, meter.TimeSignature('3/4'))
        >>> s.repeatAppend(note.Note(), 8)
        >>> [n.beatStr for n in s.notes]
        ['1', '2', '3', '1', '2', '3', '1', '2']
        ''')

    def _getBeatDuration(self):
        '''Return a :class:`~music21.duration.Duration` of the beat
        active for this object as found in the most recently
        positioned Measure.


        >>> n = note.Note()
        >>> n.quarterLength = 2
        >>> m = stream.Measure()
        >>> m.timeSignature = meter.TimeSignature('4/4')
        >>> m.repeatAppend(n, 2)
        >>> m.notes[0]._getBeatDuration()
        <music21.duration.Duration 1.0>
        >>> m.notes[1]._getBeatDuration()
        <music21.duration.Duration 1.0>
        '''
        ts = self.getContextByClass('TimeSignature')
        if ts is None:
            raise Music21ObjectException('this object does not have a TimeSignature in Sites')
        return ts.getBeatDuration(
            self._getMeasureOffsetOrMeterModulusOffset(ts))

    beatDuration = property(_getBeatDuration,
        doc = '''Return a :class:`~music21.duration.Duration` of the beat active for this object as found in the most recently positioned Measure.

        If extending beyond the Measure, or in a Stream with a TimeSignature, the meter modulus value will be returned.


        >>> n = note.Note()
        >>> n.quarterLength = .5
        >>> m = stream.Measure()
        >>> m.timeSignature = meter.TimeSignature('3/4')
        >>> m.repeatAppend(n, 6)
        >>> [m.notes[i].beatDuration.quarterLength for i in range(6)]
        [1.0, 1.0, 1.0, 1.0, 1.0, 1.0]

        >>> m.timeSignature = meter.TimeSignature('6/8')
        >>> [m.notes[i].beatDuration.quarterLength for i in range(6)]
        [1.5, 1.5, 1.5, 1.5, 1.5, 1.5]

        >>> s = stream.Stream()
        >>> s.insert(0, meter.TimeSignature('2/4+3/4'))
        >>> s.repeatAppend(note.Note(), 8)
        >>> [n.beatDuration.quarterLength for n in s.notes]
        [2.0, 2.0, 3.0, 3.0, 3.0, 2.0, 2.0, 3.0]
        ''')

    def _getBeatStrength(self):
        '''Return an accent weight based on local Measure and TimeSignature. If the offset of this object does not match a defined accent weight, a minimum accent weight will be returned.


        >>> n = note.Note("D#7")
        >>> n.quarterLength = .25
        >>> m = stream.Measure()
        >>> m.isMeasure
        True
        >>> m.timeSignature = meter.TimeSignature('4/4')
        >>> m.repeatAppend(n, 16)

        >>> m.notes[0]._getBeatStrength()
        1.0
        >>> m.notes[4]._getBeatStrength()
        0.25
        >>> m.notes[8]._getBeatStrength()
        0.5


        Test not using measures


        >>> n = note.Note("E--3")
        >>> n.quarterLength = 2
        >>> s = stream.Stream()
        >>> s.isMeasure
        False
        >>> s.insert(0, meter.TimeSignature('2/2'))
        >>> s.repeatAppend(n, 16)
        >>> s.notes[0]._getBeatStrength()
        1.0
        >>> s.notes[1]._getBeatStrength()
        0.5
        >>> s.notes[4]._getBeatStrength()
        1.0
        >>> s.notes[5]._getBeatStrength()
        0.5


        '''
        #from music21.meter import MeterException
        ts = self.getContextByClass('TimeSignature')
        if ts is None:
            raise Music21ObjectException('this object does not have a TimeSignature in Sites')

#         environLocal.printDebug(['_getBeatStrength(): calling getAccentWeight()', 'self._getMeasureOffset()', self._getMeasureOffset(), 'ts', ts, 'ts.getAccentWeight', accentWeight])
        #mOffset = self._getMeasureOffset()

        return ts.getAccentWeight(
            self._getMeasureOffsetOrMeterModulusOffset(ts),
                forcePositionMatch=True, permitMeterModulus=False)

    beatStrength = property(_getBeatStrength,
        doc = '''Return the metrical accent of this object
        in the most recently positioned Measure. Accent values
        are between zero and one, and are derived from the local
        TimeSignature's accent MeterSequence weights. If the offset
        of this object does not match a defined accent weight, a
        minimum accent weight will be returned.


        >>> n = note.Note()
        >>> n.quarterLength = .5
        >>> m = stream.Measure()
        >>> m.timeSignature = meter.TimeSignature('3/4')
        >>> m.repeatAppend(n, 6)
        >>> [m.notes[i].beatStrength for i in range(6)]
        [1.0, 0.25, 0.5, 0.25, 0.5, 0.25]

        >>> m.timeSignature = meter.TimeSignature('6/8')
        >>> [m.notes[i].beatStrength for i in range(6)]
        [1.0, 0.25, 0.25, 0.5, 0.25, 0.25]


        We can also get the beatStrength for elements not in
        a measure, if the enclosing stream has a :class:`~music21.meter.TimeSignature`.
        We just assume that the time signature carries through to
        hypothetical following measures:


        >>> n = note.Note('E--3', type='quarter')
        >>> s = stream.Stream()
        >>> s.insert(0.0, meter.TimeSignature('2/2'))
        >>> s.repeatAppend(n, 12)
        >>> [s.notes[i].beatStrength for i in range(12)]
        [1.0, 0.25, 0.5, 0.25, 1.0, 0.25, 0.5, 0.25, 1.0, 0.25, 0.5, 0.25]


        Changing the meter changes the output, of course:

        >>> s.insert(4.0, meter.TimeSignature('3/4'))
        >>> [s.notes[i].beatStrength for i in range(12)]
        [1.0, 0.25, 0.5, 0.25, 1.0, 0.5, 0.5, 1.0, 0.5, 0.5, 1.0, 0.5]

        ''')

    def _setSeconds(self, value):
        ti = self.getContextByClass('TempoIndication')
        if ti is None:
            raise Music21ObjectException('this object does not have a TempoIndication in Sites')
        mm = ti.getSoundingMetronomeMark()
        self.duration = mm.secondsToDuration(value)
        for s in self.sites.getSites(excludeNone=True):
            if self in s._elements:
                s._elementsChanged() # highest time is changed.

    def _getSeconds(self):
        # do not search of duration is zero
        if self.duration is None or self.duration.quarterLength == 0.0:
            return 0.0

        ti = self.getContextByClass('TempoIndication')
        if ti is None:
            raise Music21ObjectException('this object does not have a TempoIndication in Sites')
        mm = ti.getSoundingMetronomeMark()
        # once we have mm, simply pass in this duration
        return mm.durationToSeconds(self.duration)

    seconds = property(_getSeconds, _setSeconds, doc='''
        Get or set the duration of this object in seconds, assuming
        that this object has a :class:`~music21.tempo.MetronomeMark` or :class:`~music21.tempo.MetricModulation` in its past context.


        >>> s = stream.Stream()
        >>> s.repeatAppend(note.Note(), 12)
        >>> s.insert(0, tempo.MetronomeMark(number=120))
        >>> s.insert(6, tempo.MetronomeMark(number=240))
        >>> [n.seconds for n in s.notes]
        [0.5, 0.5, 0.5, 0.5, 0.5, 0.5, 0.25, 0.25, 0.25, 0.25, 0.25, 0.25]
        ''')


#-------------------------------------------------------------------------------


class ElementWrapper(Music21Object):
    '''
    An ElementWrapper is a way of containing any object that is not a
    :class:`~music21.base.Music21Object`, so that that object can be positioned
    within a :class:`~music21.stream.Stream`.

    The object stored within ElementWrapper is available from the
    :attr:`~music21.base.ElementWrapper.obj` attribute.  All the attributes of
    the stored object (except .id and anything else that conflicts with a
    Music21Object attribute) are gettable and settable by querying the
    ElementWrapper.  This feature makes it possible easily to mix
    Music21Objects and non-Music21Objects with similarly named attributes in
    the same Stream.

    This example inserts 10 random wave files into a music21 Stream and then
    reports their filename and number of audio channels (in this example, it's
    always 2) if they fall on a strong beat in fast 6/8

    >>> import music21
    >>> from music21 import stream, meter
    >>> #_DOCS_SHOW import wave
    >>> import random
    >>> class Wave_read(object): #_DOCS_HIDE
    ...    def getnchannels(self): return 2 #_DOCS_HIDE

    >>> s = stream.Stream()
    >>> s.append(meter.TimeSignature('fast 6/8'))
    >>> for i in range(10):
    ...    fileName = 'thisSound_' + str(random.randint(1,20)) + '.wav'
    ...    fileName = 'thisSound_' + str(1+((i * 100) % 19)) + '.wav' #_DOCS_HIDE #make a more predictable "random" set.
    ...    soundFile = Wave_read() #_DOCS_HIDE
    ...    #_DOCS_SHOW soundFile = wave.open(fileName)
    ...    soundFile.fileName = fileName
    ...    el = music21.ElementWrapper(soundFile)
    ...    s.insert(i, el)

    >>> for j in s.getElementsByClass('ElementWrapper'):
    ...    if j.beatStrength > 0.4:
    ...        (j.offset, j.beatStrength, j.getnchannels(), j.fileName)
    (0.0, 1.0, 2, 'thisSound_1.wav')
    (3.0, 1.0, 2, 'thisSound_16.wav')
    (6.0, 1.0, 2, 'thisSound_12.wav')
    (9.0, 1.0, 2, 'thisSound_8.wav')

    Test representation of an ElementWrapper

    >>> for i, j in enumerate(s.getElementsByClass('ElementWrapper')):
    ...     if i == 2:
    ...         j.id = None
    ...     else:
    ...         j.id = str(i) + "_wrapper"
    ...     if i <=2:
    ...         print(j)
    <ElementWrapper id=0_wrapper offset=0.0 obj="<...Wave_read object...">
    <ElementWrapper id=1_wrapper offset=1.0 obj="<...Wave_read object...">
    <ElementWrapper offset=2.0 obj="<...Wave_read object...">
    '''
    obj = None
    _id = None

    _DOC_ORDER = ['obj']
    _DOC_ATTR = {
        'obj': 'The object this wrapper wraps. It should not be a Music21Object.',
        }

    def __init__(self, obj=None):
        Music21Object.__init__(self)
        self.obj = obj # object stored here
        # the unlinkedDuration is the duration that is inherited from
        # Music21Object
        #self._unlinkedDuration = None

    #--------------------------------------------------------------------------

    def __repr__(self):
        shortObj = (str(self.obj))[0:30]
        if len(str(self.obj)) > 30:
            shortObj += "..."

        if self.id is not None:
            return '<%s id=%s offset=%s obj="%s">' % \
                (self.__class__.__name__, self.id, self.offset, shortObj)
        else:
            return '<%s offset=%s obj="%s">' % \
                (self.__class__.__name__, self.offset, shortObj)

    def __eq__(self, other):
        '''Test ElementWrapper equality

        >>> import music21
        >>> from music21 import note
        >>> n = note.Note("C#")
        >>> a = music21.ElementWrapper(n)
        >>> a.offset = 3.0
        >>> b = music21.ElementWrapper(n)
        >>> b.offset = 3.0
        >>> a == b
        True
        >>> a is not b
        True
        >>> c = music21.ElementWrapper(n)
        >>> c.offset = 2.0
        >>> c.offset
        2.0
        >>> a == c
        False
        '''
        if not hasattr(other, "obj") or \
           not hasattr(other, "offset") or \
           not hasattr(other, "priority") or \
           not hasattr(other, "groups") or \
           not hasattr(other, "activeSite") or \
           not hasattr(other, "duration"):
            return False


        if (self.obj == other.obj and \
            self.offset == other.offset and \
            self.priority == other.priority and \
            self.groups == other.groups and \
            self.duration == self.duration):
            return True
        else:
            return False

    def __ne__(self, other):
        '''
        '''
        return not self.__eq__(other)

    def __setattr__(self, name, value):
        #environLocal.printDebug(['calling __setattr__ of ElementWrapper', name, value])

        # if in the ElementWrapper already, set that first
        if name in self.__dict__:
            object.__setattr__(self, name, value)

        # if not, change the attribute in the stored object
        storedobj = object.__getattribute__(self, "obj")
        if name not in ['offset', '_offset', '_activeSite'] and \
            storedobj is not None and hasattr(storedobj, name):
            setattr(storedobj, name, value)
        # unless neither has the attribute, in which case add it to the ElementWrapper
        else:
            object.__setattr__(self, name, value)

    def __getattr__(self, name):
        '''This method is only called when __getattribute__() fails.
        Using this also avoids the potential recursion problems of subclassing
        __getattribute__()_

        see: http://stackoverflow.com/questions/371753/python-using-getattribute-method for examples

        '''
        storedobj = Music21Object.__getattribute__(self, "obj")
        if storedobj is None:
            raise AttributeError("Could not get attribute '" + name + "' in an object-less element")
        else:
            return object.__getattribute__(storedobj, name)

    def isTwin(self, other):
        '''
        A weaker form of equality.  a.isTwin(b) is true if
        a and b store either the same object OR objects that are equal.
        In other words, it is essentially the same object in a different context

        >>> import copy
        >>> import music21
        >>> from music21 import note

        >>> aE = music21.ElementWrapper(obj = "hello")

        >>> bE = copy.copy(aE)
        >>> aE is bE
        False
        >>> aE == bE
        True
        >>> aE.isTwin(bE)
        True

        >>> bE.offset = 14.0
        >>> bE.priority = -4
        >>> aE == bE
        False
        >>> aE.isTwin(bE)
        True
        '''
        if not hasattr(other, "obj"):
            return False

        if (self.obj is other.obj or self.obj == other.obj):
            return True
        else:
            return False


#------------------------------------------------------------------------------


class TestMock(Music21Object):
    def __init__(self):
        Music21Object.__init__(self)


class Test(unittest.TestCase):

    def runTest(self):
        pass

    def testCopyAndDeepcopy(self):
        '''Test copying all objects defined in this module
        '''
        for part in sys.modules[self.__module__].__dict__:
            match = False
            for skip in ['_', '__', 'Test', 'Exception']:
                if part.startswith(skip) or part.endswith(skip):
                    match = True
            if match:
                continue
            name = getattr(sys.modules[self.__module__], part)
            if callable(name) and not isinstance(name, types.FunctionType):
                try: # see if obj can be made w/ args
                    obj = name()
                except TypeError:
                    continue
                i = copy.copy(obj)
                j = copy.deepcopy(obj)

    def testObjectCreation(self):
        a = TestMock()
        a.groups.append("hello")
        a.id = "hi"
        a.offset = 2.0
        assert(a.offset == 2.0)

    def testElementEquality(self):
        from music21 import note
        n = note.Note("F-")
        a = ElementWrapper(n)
        a.offset = 3.0
        c = ElementWrapper(n)
        c.offset = 3.0
        assert (a == c)
        assert (a is not c)
        b = ElementWrapper(n)
        b.offset = 2.0
        assert (a != b)

    def testNoteCreation(self):
        from music21 import note
        n = note.Note('A')
        n.offset = 1.0 #duration.Duration("quarter")
        n.groups.append("flute")

        b = copy.deepcopy(n)
        b.offset = 2.0 # duration.Duration("half")

        self.assertFalse(n is b)
        n.accidental = "-"
        self.assertEqual(b.name, "A")
        self.assertEqual(n.offset, 1.0)
        self.assertEqual(b.offset, 2.0)
        n.groups[0] = "bassoon"
        self.assertFalse("flute" in n.groups)
        self.assertTrue("flute" in b.groups)

    def testOffsets(self):
        from music21 import note
        a = ElementWrapper(note.Note('A#'))
        a.offset = 23.0
        self.assertEqual(a.offset, 23.0)

    def testObjectsAndElements(self):
        from music21 import note, stream
        note1 = note.Note("B-")
        note1.duration.type = "whole"
        stream1 = stream.Stream()
        stream1.append(note1)
        unused_subStream = stream1.notes

    def testLocationsRefs(self):
        aMock = TestMock()
        bMock = TestMock()

        loc = Sites()
        loc.add(aMock, 234)
        loc.add(bMock, 12)

#        self.assertEqual(loc.getOffsetByIndex(-1), 12)
        self.assertEqual(loc.getOffsetBySite(aMock), 234)
        self.assertEqual(loc.getSiteByOffset(234), aMock)
#        self.assertEqual(loc.getSiteByIndex(-1), bMock)

        #del aMock
        # if the activeSite has been deleted, the None will be returned
        # even though there is still an entry
        #self.assertEqual(loc.getSiteByIndex(0), None)

    def testLocationsNone(self):
        '''Test assigning a None to activeSite
        '''
        loc = Sites()
        loc.add(None, 0)

    def testM21BaseDeepcopy(self):
        '''
        Test copying
        '''
        a = Music21Object()
        a.id = 'test'
        b = copy.deepcopy(a)
        self.assertNotEqual(a, b)
        self.assertEqual(b.id, 'test')

    def testM21BaseSites(self):
        '''
        Basic testing of M21 base object sites
        '''
        a = Music21Object()
        b = Music21Object()

        # storing a single offset does not add a Sites entry
        a.offset = 30
        # all offsets are store in locations
        self.assertEqual(len(a.sites), 1)
        self.assertEqual(a.getOffsetBySite(None), 30.0)
        self.assertEqual(a.offset, 30.0)

        # assigning a activeSite directly
        a.activeSite = b
        # now we have two offsets in locations
        self.assertEqual(len(a.sites), 2)

        a.offset = 40
        # still have activeSite
        self.assertEqual(a.activeSite, b)
        # now the offst returns the value for the current activeSite
        self.assertEqual(a.offset, 40.0)

        # assigning a activeSite to None
        a.activeSite = None
        # properly returns original offset
        self.assertEqual(a.offset, 30.0)
        # we still have two locations stored
        self.assertEqual(len(a.sites), 2)
        self.assertEqual(a.getOffsetBySite(b), 40.0)

    def testM21BaseLocationsCopy(self):
        '''
        Basic testing of M21 base object
        '''
        a = Music21Object()
        a.id = "a obj"
        b = Music21Object()
        b.id = "b obj"

        post = []
        b.id = 'test'
        b.activeSite = a
        c = copy.deepcopy(b)
        c.id = "c obj"
        post.append(c)

        # have two locations: None, and that set by assigning activeSite
        self.assertEqual(len(b.sites), 2)
        dummy = post[-1].sites
        self.assertEqual(len(post[-1].sites), 2)

        # the active site of a deepcopy should not be the same?
        #self.assertEqual(post[-1].activeSite, a)

        a = Music21Object()

        post = []
        b = Music21Object()
        b.id = 'test'
        b.activeSite = a
        b.offset = 30
        c = copy.deepcopy(b)
        c.activeSite = b
        post.append(c)

        self.assertEqual(len(post[-1].sites), 3)

        # this works because the activeSite is being set on the object
        self.assertEqual(post[-1].activeSite, b)
        # the copied activeSite has been deepcopied, and cannot now be accessed
        # this fails! post[-1].getOffsetBySite(a)


    def testSitesSearch(self):
        from music21 import note, stream, clef

        n1 = note.Note('A')
        n2 = note.Note('B')
        c1 = clef.TrebleClef()
        c2 = clef.BassClef()

        s1 = stream.Stream()
        s1.insert(10, n1)
        s1.insert(100, n2)

        s2 = stream.Stream()
        s2.insert(0, c1)
        s2.insert(100, c2)
        s2.insert(10, s1) # placing s1 here should result in c2 being before n2

        self.assertEqual(s1.getOffsetBySite(s2), 10)
        # make sure in the context of s1 things are as we expect
        self.assertEqual(s2.flat.getElementAtOrBefore(0), c1)
        self.assertEqual(s2.flat.getElementAtOrBefore(100), c2)
        self.assertEqual(s2.flat.getElementAtOrBefore(20), n1)
        self.assertEqual(s2.flat.getElementAtOrBefore(110), n2)

        # note: we cannot do this
        #self.assertEqual(s2.flat.getOffsetBySite(n2), 110)
        # we can do this:
        self.assertEqual(n2.getOffsetBySite(s2.flat), 110)

        # this seems more idiomatic
        self.assertEqual(s2.flat.getOffsetByElement(n2), 110)

        # both notes can find the treble clef in the activeSite stream
        post = n1.getContextByClass(clef.TrebleClef)
        self.assertEqual(isinstance(post, clef.TrebleClef), True)

        post = n2.getContextByClass(clef.TrebleClef)
        self.assertEqual(isinstance(post, clef.TrebleClef), True)

        # n1 cannot find a bass clef
        post = n1.getContextByClass(clef.BassClef)
        self.assertEqual(post, None)

        # n2 can find a bass clef, due to its shifted position in s2
        post = n2.getContextByClass(clef.BassClef)
        self.assertEqual(isinstance(post, clef.BassClef), True)

    def testSitesMeasures(self):
        '''Can a measure determine the last Clef used?
        '''
        from music21 import corpus, clef, stream
        a = corpus.parse('bach/bwv324.xml')
        measures = a.parts[0].getElementsByClass('Measure') # measures of first part

        # the activeSite of measures[1] is set to the new output stream
        self.assertEqual(measures[1].activeSite, measures)
        # the source Part should still be a context of this measure
        self.assertEqual(measures[1].hasContext(a.parts[0]), True)

        # from the first measure, we can get the clef by using
        # getElementsByClass
        post = measures[0].getElementsByClass(clef.Clef)
        self.assertEqual(isinstance(post[0], clef.TrebleClef), True)

        # make sure we can find offset in a flat representation
        self.assertEqual(a.parts[0].flat.getOffsetByElement(a.parts[0][3]), None)

        # for the second measure
        post = a.parts[0][3].getContextByClass(clef.Clef)
        self.assertEqual(isinstance(post, clef.TrebleClef), True)

        # for the second measure accessed from measures
        # we can get the clef, now that getContextByClass uses semiFlat
        post = measures[3].getContextByClass(clef.Clef)
        self.assertEqual(isinstance(post, clef.TrebleClef), True)

        # add the measure to a new stream
        newStream = stream.Stream()
        newStream.insert(0, measures[3])
        # all previous locations are still available as a context
        self.assertEqual(measures[3].hasContext(newStream), True)
        self.assertEqual(measures[3].hasContext(measures), True)
        self.assertEqual(measures[3].hasContext(a.parts[0]), True)
        # we can still access the clef through this measure on this
        # new stream
        post = newStream[0].getContextByClass(clef.Clef)
        self.assertEqual(isinstance(post, clef.TrebleClef), True)

    def testSitesClef(self):
        from music21 import note, stream, clef
        sOuter = stream.Stream()
        sOuter.id = 'sOuter'
        sInner = stream.Stream()
        sInner.id = 'sInner'

        n = note.Note()
        sInner.append(n)
        sOuter.append(sInner)

        tss = sOuter.asTimespans(classList=(sInner.classes[0],), recurse='semiFlat')
        tss

        # append clef to outer stream
        sOuter.insert(0, clef.AltoClef())
        pre = sOuter.getElementAtOrBefore(0, [clef.Clef])
        self.assertEqual(isinstance(pre, clef.AltoClef), True)

        # we should be able to find a clef from the lower-level stream
        post = sInner.getContextByClass(clef.Clef)
        self.assertEqual(isinstance(post, clef.AltoClef), True)

        post = sInner.getClefs(clef.Clef)
        self.assertEqual(isinstance(post[0], clef.AltoClef), True)

    def testSitesPitch(self):
        # TODO: this form does not yet work
        from music21 import note, stream
        m = stream.Measure()
        m.number = 34
        n = note.Note()
        m.append(n)

        #pitchMeasure = n.pitch.getContextAttr('number')
        #n.pitch.setContextAttr('lyric', pitchMeasure)
        #self.assertEqual(n.lyric, 34)

    def testBeatAccess(self):
        '''Test getting beat data from various Music21Objects.
        '''
        from music21 import corpus
        s = corpus.parse('bach/bwv66.6.xml')
        p1 = s.parts['Soprano']

        # this does not work; cannot get these values from Measures
        #self.assertEqual(p1.getElementsByClass('Measure')[3].beat, 3)

        # clef/ks can get its beat; these objects are in a pickup,
        # and this give their bar offset relative to the bar
        for classStr in ['Clef', 'KeySignature']:
            self.assertEqual(p1.flat.getElementsByClass(
                classStr)[0].beat, 4.0)
            self.assertEqual(p1.flat.getElementsByClass(
                classStr)[0].beatDuration.quarterLength, 1.0)
            self.assertEqual(
                p1.flat.getElementsByClass(classStr)[0].beatStrength, 0.25)

        # ts can get beatStrength, beatDuration
        self.assertEqual(p1.flat.getElementsByClass(
            'TimeSignature')[0].beatDuration.quarterLength, 1.0)
        self.assertEqual(p1.flat.getElementsByClass(
            'TimeSignature')[0].beatStrength, 0.25)

        # compare offsets found with items positioned in Measures
        # as the first bar is a pickup, the measure offset here is returned
        # with padding (resulting in 3)
        post = []
        for n in p1.flat.notesAndRests:
            post.append(n._getMeasureOffset())
        self.assertEqual(post, [3.0, 3.5, 0.0, 1.0, 2.0, 3.0, 0.0, 1.0, 2.0, 3.0, 0.0, 0.5, 1.0, 2.0, 3.0, 0.0, 1.0, 2.0, 3.0, 0.0, 1.0, 2.0, 3.0, 0.0, 1.0, 2.0, 3.0, 0.0, 1.0, 2.0, 0.0, 2.0, 3.0, 0.0, 1.0, 1.5, 2.0])

        # compare derived beat string
        post = []
        for n in p1.flat.notesAndRests:
            post.append(n.beatStr)
        self.assertEqual(post, ['4', '4 1/2', '1', '2', '3', '4', '1', '2', '3', '4', '1', '1 1/2', '2', '3', '4', '1', '2', '3', '4', '1', '2', '3', '4', '1', '2', '3', '4', '1', '2', '3', '1', '3', '4', '1', '2', '2 1/2', '3'])

        # for stream and Stream subclass, overridden methods not yet
        # specialzied
        # _getMeasureOffset gets the offset within the activeSite
        # this shows that measure offsets are accommodating pickup
        post = []
        for m in p1.getElementsByClass('Measure'):
            post.append(m._getMeasureOffset())
        self.assertEqual(post, [0.0, 1.0, 5.0, 9.0, 13.0, 17.0, 21.0, 25.0, 29.0, 33.0] )

        # all other methods define None
        post = []
        for n in p1.getElementsByClass('Measure'):
            post.append(n.beat)
        self.assertEqual(post, [None, None, None, None, None, None, None, None, None, None] )

        post = []
        for n in p1.getElementsByClass('Measure'):
            post.append(n.beatStr)
        self.assertEqual(post, [None, None, None, None, None, None, None, None, None, None] )

        post = []
        for n in p1.getElementsByClass('Measure'):
            post.append(n.beatDuration)
        self.assertEqual(post, [None, None, None, None, None, None, None, None, None, None] )

    def testGetBeatStrengthA(self):
        from music21 import stream, note, meter

        n = note.Note('g')
        n.quarterLength = 1
        s = stream.Stream()
        s.insert(0, meter.TimeSignature('4/4'))
        s.repeatAppend(n, 8)
        #match = []
        self.assertEqual([e.beatStrength for e in s.notes], [1.0, 0.25, 0.5, 0.25, 1.0, 0.25, 0.5, 0.25])

        n = note.Note('E--3', type='quarter')
        s = stream.Stream()
        s.insert(0.0, meter.TimeSignature('2/2'))
        s.repeatAppend(n, 12)
        match = [s.notes[i].beatStrength for i in range(12)]
        self.assertEqual([1.0, 0.25, 0.5, 0.25, 1.0, 0.25, 0.5, 0.25, 1.0, 0.25, 0.5, 0.25], match)

    def testMeaureNumberAccess(self):
        '''Test getting measure numebr data from various Music21Objects.
        '''
        from music21 import corpus, stream, note

        s = corpus.parse('bach/bwv66.6.xml')
        p1 = s.parts['Soprano']
        for classStr in ['Clef', 'KeySignature', 'TimeSignature']:
            self.assertEqual(p1.flat.getElementsByClass(
                classStr)[0].measureNumber, 0)

        match = []
        for n in p1.flat.notesAndRests:
            match.append(n.measureNumber)
        self.assertEqual(match, [0, 0, 1, 1, 1, 1, 2, 2, 2, 2, 3, 3, 3, 3, 3, 4, 4, 4, 4, 5, 5, 5, 5, 6, 6, 6, 6, 7, 7, 7, 8, 8, 8, 9, 9, 9, 9] )

        # create a note and put it in different measures
        m1 = stream.Measure()
        m1.number = 3
        m2 = stream.Measure()
        m2.number = 74
        n = note.Note()
        self.assertEqual(n.measureNumber, None) # not in a Meaure
        m1.append(n)
        self.assertEqual(n.measureNumber, 3)
        m2.append(n)
        self.assertEqual(n.measureNumber, 74)

    def testPickupMeauresBuilt(self):
        from music21 import stream, meter, note

        s = stream.Score()

        m1 = stream.Measure()
        m1.timeSignature = meter.TimeSignature('4/4')
        n1 = note.Note('d2')
        n1.quarterLength = 1.0
        m1.append(n1)
        # barDuration is baed only on TS
        self.assertEqual(m1.barDuration.quarterLength, 4.0)
        # duration shows the highest offset in the bar
        self.assertEqual(m1.duration.quarterLength, 1.0)
        # presently, the offset of the added note is zero
        self.assertEqual(n1.getOffsetBySite(m1), 0.0)
        # the _getMeasureOffset method is called by all methods that evaluate
        # beat position; this takes padding into account
        self.assertEqual(n1._getMeasureOffset(), 0.0)
        self.assertEqual(n1.beat, 1.0)

        # the Measure.padAsAnacrusis() method looks at the barDuration and,
        # if the Measure is incomplete, assumes its an anacrusis and adds
        # the appropriate padding
        m1.padAsAnacrusis()
        # app values are the same except _getMeasureOffset()
        self.assertEqual(m1.barDuration.quarterLength, 4.0)
        self.assertEqual(m1.duration.quarterLength, 1.0)
        self.assertEqual(n1.getOffsetBySite(m1), 0.0)
        # lowest offset inside of Measure still returns 0
        self.assertEqual(m1.lowestOffset, 0.0)
        # these values are now different
        self.assertEqual(n1._getMeasureOffset(), 3.0)
        self.assertEqual(n1.beat, 4.0)

        # appending this measure to the Score
        s.append(m1)
        # score duration is correct: 1
        self.assertEqual(s.duration.quarterLength, 1.0)
        # lowest offset is that of the first bar
        self.assertEqual(s.lowestOffset, 0.0)
        self.assertEqual(s.highestTime, 1.0)


        m2 = stream.Measure()
        n2 = note.Note('e2')
        n2.quarterLength = 4.0
        m2.append(n2)
        # based on contents
        self.assertEqual(m2.duration.quarterLength, 4.0)
        # we cannot get a bar duration b/c we have not associated a ts
        try:
            m2.barDuration.quarterLength
        except stream.StreamException:
            pass

        # append to Score
        s.append(m2)
        # m2 can now find a time signature by looking to activeSite stream
        self.assertEqual(m2.duration.quarterLength, 4.0)
        # highest time of score takes into account new measure
        self.assertEqual(s.highestTime, 5.0)
        # offset are contiguous when accessed in a flat form
        self.assertEqual([n.offset for n in s.flat.notesAndRests], [0.0, 1.0])


        m3 = stream.Measure()
        n3 = note.Note('f#2')
        n3.quarterLength = 3.0
        m3.append(n3)

        # add to stream
        s.append(m3)
        # m3 can now find a time signature by looking to activeSite stream
        self.assertEqual(m2.duration.quarterLength, 4.0)
        # highest time of score takes into account new measure
        self.assertEqual(s.highestTime, 8.0)
        # offset are contiguous when accessed in a flat form
        self.assertEqual([n.offset for n in s.flat.notesAndRests], [0.0, 1.0, 5.0])

    def testPickupMeauresImported(self):
        from music21 import corpus
        s = corpus.parse('bach/bwv103.6')

        p = s.parts['soprano']
        m1 = p.getElementsByClass('Measure')[0]


        self.assertEqual([n.offset for n in m1.notesAndRests], [0.0, 0.5])
        self.assertEqual(m1.paddingLeft, 3.0)

        #offsets for flat representation have proper spacing
        self.assertEqual([n.offset for n in p.flat.notesAndRests], [0.0, 0.5, 1.0, 2.0, 3.0, 4.0, 5.0, 6.0, 7.0, 8.0, 9.0, 10.0, 11.0, 12.0, 12.5, 13.0, 15.0, 16.0, 16.5, 17.0, 18.0, 19.0, 20.0, 21.0, 22.0, 23.0, 24.0, 25.0, 26.0, 27.0, 28.0, 28.5, 29.0, 31.0, 32.0, 33.0, 34.0, 34.5, 34.75, 35.0, 35.5, 36.0, 37.0, 38.0, 39.0, 40.0, 41.0, 42.0, 43.0, 44.0, 45.0, 47.0, 48.0, 48.5, 49.0, 50.0, 51.0, 52.0, 53.0, 54.0, 55.0, 56.0, 57.0, 58.0, 59.0, 60.0, 60.5, 61.0, 63.0] )

    def testBoundLocations(self):
        '''Bound or relative locations; locations that are not based on a number but an attribute of the site.
        '''
        from music21 import stream, note, bar

        s = stream.Stream()
        n1 = note.Note()
        n1.quarterLength = 20
        s.append(n1)
        self.assertEqual(s.highestTime, 20)

        #offset = None

        # this would be in a note
        dc = Sites()
        # we would add, for that note, a location in object s
        # if offset is None, it is a context, and has no offset
        dc.add(s, None)
        self.assertEqual(len(dc), 1)
        self.assertEqual(len(dc._locationKeys), 0)
        self.assertEqual(dc.getSites(), [])

        dc = Sites()
        # if we have an offset, we get a location
        dc.add(s, 30)
        self.assertEqual(len(dc), 1)
        self.assertEqual(len(dc._locationKeys), 1)
        self.assertEqual(dc.getSites(), [s])
        self.assertEqual(dc.getOffsets(), [30])
        self.assertEqual(dc.getOffsetBySite(s), 30)
        self.assertEqual(dc.getOffsetByObjectMatch(s), 30)


        dc = Sites()
        # instead of adding the position of this dc in s, we add a lambda
        # expression that take s as an argument
        dc.add(s, 30)
        self.assertEqual(len(dc), 1)
        self.assertEqual(len(dc._locationKeys), 1)
        self.assertEqual(dc.getSites(), [s])
        self.assertEqual(dc.getOffsets(), [30])
        self.assertEqual(dc.getOffsetBySite(s), 30)
        self.assertEqual(dc.getOffsetByObjectMatch(s), 30)


        # need to account for two cases; where a location is linked
        # to another objects location.
        # and where location is linked to a

        # could use lambda functions, but they may be hard to seralize
        # instead, use a string for the attribute

        dc = Sites()
        # instead of adding the position of this dc in s, we add a lambda
        # expression that take s as an argument
        dc.add(s, 'highestTime')
        self.assertEqual(len(dc), 1)
        self.assertEqual(len(dc._locationKeys), 1)
        self.assertEqual(dc.getSites(), [s])
        self.assertEqual(dc.getOffsetBySite(s), 20.0)
        self.assertEqual(dc.getOffsets(), [20.0])
        self.assertEqual(dc.getOffsetByObjectMatch(s), 20.0)

        # change the stream and see that the location has changed
        n2 = note.Note()
        n2.quarterLength = 30
        s.append(n2)
        self.assertEqual(s.highestTime, 50)
        self.assertEqual(dc.getOffsetBySite(s), 50.0)

        # can add another location for the lowest offset
        dc.add(s, 'lowestOffset')
        # still only have one site
        self.assertEqual(dc.getSites(), [s])
        self.assertEqual(dc.getOffsetBySite(s), 0.0)

        dc.add(s, 'highestOffset')
        # still only have one site
        self.assertEqual(dc.getSites(), [s])
        self.assertEqual(dc.getOffsetBySite(s), 20.0)

        # valid boundLocations are the following:
        # highestOffset, lowestOffset, highestTime

        # this works, but only b/c we are not actually appending
        # the bar object.

        s = stream.Stream()
        n1 = note.Note()
        n1.quarterLength = 30
        n2 = note.Note()
        n2.quarterLength = 20

        b1 = bar.Barline()
        s.append(n1)
        self.assertEqual(s.highestTime, 30.0)
        b1.sites.add(s, 'highestTime')
        self.assertEqual(b1.getOffsetBySite(s), 30.0)

        s.append(n2)
        self.assertEqual(s.highestTime, 50.0)
        self.assertEqual(b1.getOffsetBySite(s), 50.0)

    def testGetAllContextsByClass(self):
        from music21 import note, stream, clef
        s1 = stream.Stream()
        s2 = stream.Stream()
        s3 = stream.Stream()

        n1 = note.Note()
        n2 = note.Note()
        n3 = note.Note()
        c1 = clef.Clef()
        c2 = clef.Clef()
        c3 = clef.Clef()

        s1.append(n1)
        s1.append(c1)
        s2.append(n2)
        s2.append(c2)
        s3.append(n3)
        s3.append(c3)

        # only get n1 here, as that is only level available
        self.assertEqual(s1.getAllContextsByClass('Note'), [n1])
        self.assertEqual(s2.getAllContextsByClass('Note'), [n2])
        self.assertEqual(s1.getAllContextsByClass('Clef'), [c1])
        self.assertEqual(s2.getAllContextsByClass('Clef'), [c2])

        # attach s2 to s1
        s2.append(s1)
        # stream 1 gets both notes
        self.assertEqual(s1.getAllContextsByClass('Note'), [n1, n2])
        # clef 1 gets both notes
        self.assertEqual(c1.getAllContextsByClass('Note'), [n1, n2])

        # stream 2 gets all notes, b/c we take a flat version
        self.assertEqual(s2.getAllContextsByClass('Note'), [n1, n2])
        # clef 2 gets both notes
        self.assertEqual(c2.getAllContextsByClass('Note'), [n1, n2])


        # attach s2 to s3
        s3.append(s2)
        # any stream can get all three notes
        self.assertEqual(s1.getAllContextsByClass('Note'), [n1, n2, n3])
        self.assertEqual(s2.getAllContextsByClass('Note'), [n1, n2, n3])
        self.assertEqual(s3.getAllContextsByClass('Note'), [n1, n2, n3])

    def testStoreLastDeepCopyOf(self):
        from music21 import note

        n1 = note.Note()
        n2 = copy.deepcopy(n1)
        self.assertEqual(n2._idLastDeepCopyOf, id(n1))

    def testContainedById(self):
        from music21 import note, stream
        n = note.Note()
        self.assertEqual(id(n), n.sites.containedById)

        n1 = note.Note()
        s1 = stream.Stream()
        s1.append(n1)
        s2 = copy.deepcopy(s1)
        n2 = s2[0] # this is a new instance; not the same as n1
        self.assertEqual(s2.hasElement(n1), False)
        self.assertEqual(s2.hasElement(n2), True)

        # s1 is still a context of n2, but not a site
        #self.assertEqual(n2.hasContext(s1), True)
        self.assertEqual(n2.hasSite(s1), False)
        self.assertEqual(n2.hasContext(s2), True)
        self.assertEqual(n2.hasSite(s2), True)

        self.assertEqual(n2.sites.containedById, id(n2))

    def testGetContextByClassA(self):
        from music21 import stream, note, tempo

        p = stream.Part()
        m1 = stream.Measure()
        m1.repeatAppend(note.Note(quarterLength=1), 4)
        m2 = copy.deepcopy(m1)
        mm1 = tempo.MetronomeMark(number=50, referent=.25)
        m1.insert(0, mm1)
        mm2 = tempo.MetronomeMark(number=150, referent=.5)
        m2.insert(0, mm2)
        p.append([m1, m2])

        # if done with default args, we get the same object, as we are using
        # getElementAtOrBefore
        self.assertEqual(str(mm2.getContextByClass('MetronomeMark')),
            '<music21.tempo.MetronomeMark Eighth=150>')
        # if we provide the getElementMethod parameter, we can use
        # getElementBeforeOffset
        self.assertEqual(str(mm2.getContextByClass('MetronomeMark',
            getElementMethod='getElementBeforeOffset')),
            '<music21.tempo.MetronomeMark lento 16th=50>')

    def testElementWrapperOffsetAccess(self):
        from music21 import stream, meter
        from music21 import base
        class Mock(object): pass

        s = stream.Stream()
        s.append(meter.TimeSignature('fast 6/8'))
        storage = []
        for i in range(0,2):
            mock = Mock()
            el = base.ElementWrapper(mock)
            storage.append(el)
            s.insert(i, el)

        for ew in storage:
            self.assertEqual(s.hasElement(ew), True)

        match = [e.getOffsetBySite(s) for e in storage]
        self.assertEqual(match, [0.0, 1.0])

        self.assertEqual(s.getOffsetByElement(storage[0]), 0.0)
        self.assertEqual(s.getOffsetByElement(storage[1]), 1.0)

    def testGetActiveSiteTimeSignature(self):
        from music21 import base
        from music21 import stream, meter
        class Wave_read(object): #_DOCS_HIDE
            def getnchannels(self): return 2 #_DOCS_HIDE

        s = stream.Stream()
        s.append(meter.TimeSignature('fast 6/8'))
        #s.show('t')
        storage = []
        for i in range(0,6):
            soundFile = Wave_read() #_DOCS_HIDE
            #el = music21.Music21Object() #
            el = base.ElementWrapper(soundFile)
            storage.append(el)
            #print el
            self.assertEqual(el.obj, soundFile)
            s.insert(i, el)

        for ew in storage:
            self.assertEqual(s.hasElement(ew), True)

        matchOffset = []
        matchBeatStrength = []
        matchAudioChannels = []

        for j in s.getElementsByClass('ElementWrapper'):
            matchOffset.append(j.offset)
            matchBeatStrength.append(j.beatStrength)
            matchAudioChannels.append(j.getnchannels())
        self.assertEqual(matchOffset, [0.0, 1.0, 2.0, 3.0, 4.0, 5.0])
        self.assertEqual(matchBeatStrength, [1.0, 0.25, 0.25, 1.0, 0.25, 0.25])
        self.assertEqual(matchAudioChannels, [2, 2, 2, 2, 2, 2])

    def testGetMeasureOffsetOrMeterModulusOffsetA(self):
        # test getting metric position in a Stream with a TS
        from music21 import stream, note, meter

        s = stream.Stream()
        s.repeatAppend(note.Note(), 12)
        s.insert(0, meter.TimeSignature('3/4'))

        match = [n.beat for n in s.notes]
        self.assertEqual(match, [1.0, 2.0, 3.0, 1.0, 2.0, 3.0, 1.0, 2.0, 3.0, 1.0, 2.0, 3.0])

        match = [n.beatStr for n in s.notes]
        self.assertEqual(match, ['1', '2', '3', '1', '2', '3', '1', '2', '3', '1', '2', '3'])

        match = [n.beatDuration.quarterLength for n in s.notes]
        self.assertEqual(match, [1.0, 1.0, 1.0, 1.0, 1.0, 1.0, 1.0, 1.0, 1.0, 1.0, 1.0, 1.0] )

        match = [n.beatStrength for n in s.notes]
        self.assertEqual(match, [1.0, 0.5, 0.5, 1.0, 0.5, 0.5, 1.0, 0.5, 0.5, 1.0, 0.5, 0.5] )

    def testGetMeasureOffsetOrMeterModulusOffsetB(self):
        from music21 import stream, note, meter

        s = stream.Stream()
        s.repeatAppend(note.Note(), 12)
        s.insert(0.0, meter.TimeSignature('3/4'))
        s.insert(3.0, meter.TimeSignature('4/4'))
        s.insert(7.0, meter.TimeSignature('2/4'))

        match = [n.beat for n in s.notes]
        self.assertEqual(match, [1.0, 2.0, 3.0, 1.0, 2.0, 3.0, 4.0, 1.0, 2.0, 1.0, 2.0, 1.0])

        match = [n.beatStr for n in s.notes]
        self.assertEqual(match, ['1', '2', '3', '1', '2', '3', '4', '1', '2', '1', '2', '1'])

        match = [n.beatStrength for n in s.notes]
        self.assertEqual(match, [1.0, 0.5, 0.5, 1.0, 0.25, 0.5, 0.25, 1.0, 0.5, 1.0, 0.5, 1.0])

    def testSecondsPropertyA(self):
        from music21 import stream, note, tempo
        s = stream.Stream()
        s.repeatAppend(note.Note(), 12)
        s.insert(0, tempo.MetronomeMark(number=120))

        self.assertEqual([n.seconds for n in s.notes], [0.5, 0.5, 0.5, 0.5, 0.5, 0.5, 0.5, 0.5, 0.5, 0.5, 0.5, 0.5])

        # changing tempo mid-stream
        s.insert(6, tempo.MetronomeMark(number=240))
        self.assertEqual([n.seconds for n in s.notes], [0.5, 0.5, 0.5, 0.5, 0.5, 0.5, 0.25, 0.25, 0.25, 0.25, 0.25, 0.25])

        # adding notes based on seconds
        s2 = stream.Stream()
        s2.insert(0, tempo.MetronomeMark(number=120))
        s2.append(note.Note())
        s2.notes[0].seconds = 2.0
        self.assertEqual(s2.notes[0].quarterLength, 4.0)
        self.assertEqual(s2.duration.quarterLength, 4.0)

        s2.append(note.Note('C4', type='half'))
        s2.notes[1].seconds = 0.5
        self.assertEqual(s2.notes[1].quarterLength, 1.0)
        self.assertEqual(s2.duration.quarterLength, 5.0)

        s2.append(tempo.MetronomeMark(number=30))
        s2.append(note.Note())
        s2.notes[2].seconds = 0.5
        self.assertEqual(s2.notes[2].quarterLength, 0.25)
        self.assertEqual(s2.duration.quarterLength, 5.25)

#     def testWeakElementWrapper(self):
#         from music21 import note
#         n = note.Note('g2')
#         n.quarterLength = 1.5
#         self.assertEqual(n.quarterLength, 1.5)
#
#         self.assertEqual(n, n)
#         wew = WeakElementWrapper(n)
#         unwrapped = wew.obj
#         self.assertEqual(str(unwrapped), '<music21.note.Note G>')
#
#         self.assertEqual(unwrapped.pitch, n.pitch)
#         self.assertEqual(unwrapped.pitch.nameWithOctave, 'G2')
#
#         self.assertEqual(unwrapped.quarterLength, n.quarterLength)
#         self.assertEqual(unwrapped.quarterLength, 1.5)
#         self.assertEqual(n.quarterLength, 1.5)
#
#         self.assertEqual(n, unwrapped)

    def testGetContextByClassB(self):
        from music21 import stream, note, meter

        s = stream.Score()

        p1 = stream.Part()
        m1 = stream.Measure()
        m1.repeatAppend(note.Note(), 3)
        m1.timeSignature = meter.TimeSignature('3/4')
        m2 = stream.Measure()
        m2.repeatAppend(note.Note(), 3)
        p1.append(m1)
        p1.append(m2)

        p2 = stream.Part()
        m3 = stream.Measure()
        m3.timeSignature = meter.TimeSignature('3/4')
        m3.repeatAppend(note.Note(), 3)
        m4 = stream.Measure()
        m4.repeatAppend(note.Note(), 3)
        p2.append(m3)
        p2.append(m4)

        s.insert(0, p1)
        s.insert(0, p2)

        p3 = stream.Part()
        m5 = stream.Measure()
        m5.timeSignature = meter.TimeSignature('3/4')
        m5.repeatAppend(note.Note(), 3)
        m6 = stream.Measure()
        m6.repeatAppend(note.Note(), 3)
        p3.append(m5)
        p3.append(m6)

        p4 = stream.Part()
        m7 = stream.Measure()
        m7.timeSignature = meter.TimeSignature('3/4')
        m7.repeatAppend(note.Note(), 3)
        m8 = stream.Measure()
        m8.repeatAppend(note.Note(), 3)
        p4.append(m7)
        p4.append(m8)

        s.insert(0, p3)
        s.insert(0, p4)

        #self.targetMeasures = m4
        #n1 = m2[-1] # last element is a note
        n2 = m4[-1] # last element is a note

        #environLocal.printDebug(['getContextByClass()'])
        #self.assertEqual(str(n1.getContextByClass('TimeSignature')), '<music21.meter.TimeSignature 3/4>')
        environLocal.printDebug(['getContextByClass()'])
        self.assertEqual(str(n2.getContextByClass('TimeSignature')), '<music21.meter.TimeSignature 3/4>')

    def testNextA(self):
        from music21 import stream, scale, note
        s = stream.Stream()
        sc = scale.MajorScale()
        notes = []
        for i in sc.pitches:
            n = note.Note()
            s.append(n)
            notes.append(n) # keep for reference and testing

        self.assertEqual(notes[0], s[0])
        self.assertEqual(notes[1], s[0].next())
        self.assertEqual(notes[0], s[1].previous())

        self.assertEqual(id(notes[5]), id(s[4].next()))
        self.assertEqual(id(notes[3]), id(s[4].previous()))

        # if a note has more than one site, what happens
        self.assertEqual(notes[6], s.notes[5].next())
        self.assertEqual(notes[7], s.notes[6].next())

    def testNextB(self):
        from music21 import stream, note

        m1 = stream.Measure()
        m1.number = 1
        n1 = note.Note()
        m1.append(n1)

        m2 = stream.Measure()
        m2.number = 2
        n2 = note.Note()
        m2.append(n2)

        # n1 cannot be connected to n2 as no common site
        self.assertEqual(n1.next(), None)

        p1 = stream.Part()
        p1.append(m1)
        p1.append(m2)
        self.assertEqual(n1.next(), m2)
        self.assertEqual(n1.next('Note'), n2)

    def testNextC(self):
        from music21 import corpus
        s = corpus.parse('bwv66.6')

        # getting time signature and key sig
        p1 = s.parts[0]
        nLast = p1.flat.notes[-1]
        self.assertEqual(str(nLast.previous('TimeSignature')), '<music21.meter.TimeSignature 4/4>')
        self.assertEqual(str(nLast.previous('KeySignature')),
            '<music21.key.KeySignature of 3 sharps, mode minor>')

        # iterating at the Measure level, showing usage of flattenLocalSites
        measures = s.parts[0].getElementsByClass('Measure')
        self.assertEqual(measures[3].previous(), measures[2])
        self.assertEqual(measures[3].previous(flattenLocalSites=True), measures[2][-1])

        self.assertEqual(measures[3].next(), measures[4])
        self.assertEqual(measures[3].next('Note', flattenLocalSites=True), measures[3].notes[0])

        self.assertEqual(measures[3].previous().previous(), measures[1])
        self.assertEqual(measures[3].previous().previous().previous(), measures[0])
        self.assertEqual(
            str(measures[3].previous().previous().previous().previous()),
            'P1: Soprano: Instrument 1')

        self.assertEqual(str(measures[0].previous()), 'P1: Soprano: Instrument 1')

    def testActiveSiteCopyingA(self):
        from music21 import note, stream

        n1 = note.Note()
        s1 = stream.Stream()
        s1.append(n1)
        self.assertEqual(n1.activeSite, s1)

        unused_n2 = copy.deepcopy(n1)
        #self.assertEqual(n2._activeSite, s1)


#-------------------------------------------------------------------------------
# define presented order in documentation
_DOC_ORDER = [Music21Object, ElementWrapper]


def mainTest(*testClasses, **kwargs):
    '''
    Takes as its arguments modules (or a string 'noDocTest' or 'verbose')
    and runs all of these modules through a unittest suite

    Unless 'noDocTest' is passed as a module, a docTest
    is also performed on `__main__`, hence the name "mainTest".

    If 'moduleRelative' (a string) is passed as a module, then
    global variables are preserved.

    Run example (put at end of your modules):

    ::

        import unittest
        class Test(unittest.TestCase):
            def testHello(self):
                hello = "Hello"
                self.assertEqual("Hello", hello)

        import music21
        if __name__ == '__main__':
            music21.mainTest(Test)


    This module tries to fix up some differences between python2 and python3 so
    that the same doctests can work.
    '''
    #environLocal.printDebug(['mainTest()', testClasses])

    runAllTests = True

    # start with doc tests, then add unit tests
    if ('noDocTest' in testClasses or 'noDocTest' in sys.argv
        or 'nodoctest' in sys.argv):
        # create a test suite for storage
        s1 = unittest.TestSuite()
    else:
        # create test suite derived from doc tests
        # here we use '__main__' instead of a module
        failFast = bool(kwargs.get('failFast', True))
        if failFast:
            optionflags = (
                doctest.ELLIPSIS |
                doctest.NORMALIZE_WHITESPACE |
                doctest.REPORT_ONLY_FIRST_FAILURE
                )
        else:
            optionflags = (
                doctest.ELLIPSIS |
                doctest.NORMALIZE_WHITESPACE
                )
        if 'moduleRelative' in testClasses or 'moduleRelative' in sys.argv:
            s1 = doctest.DocTestSuite(
                '__main__',
                optionflags=optionflags,
                )
        else:
            globs = __import__('music21').__dict__.copy()
            s1 = doctest.DocTestSuite(
                '__main__',
                globs=globs,
                optionflags=optionflags,
                )

    verbosity = 1
    if 'verbose' in testClasses or 'verbose' in sys.argv:
        verbosity = 2 # this seems to hide most display

    displayNames = False
    if 'list' in sys.argv or 'display' in sys.argv:
        displayNames = True
        runAllTests = False

    runThisTest = None
    if len(sys.argv) == 2:
        arg = sys.argv[1].lower()
        if arg not in ['list', 'display', 'verbose', 'nodoctest']:
            # run a test directly named in this module
            runThisTest = sys.argv[1]

    # -f, --failfast
    if 'onlyDocTest' in sys.argv or 'onlyDocTest' in testClasses:
        testClasses = [] # remove cases
    for t in testClasses:
        if not isinstance(t, basestring):
            if displayNames is True:
                for tName in unittest.defaultTestLoader.getTestCaseNames(t):
                    print('Unit Test Method: %s' % tName)
            if runThisTest is not None:
                tObj = t() # call class
                # search all names for case-insensitive match
                for name in dir(tObj):
                    if name.lower() == runThisTest.lower() or \
                         name.lower() == ('test' + runThisTest.lower()) or \
                         name.lower() == ('xtest' + runThisTest.lower()):
                        runThisTest = name
                        break
                if hasattr(tObj, runThisTest):
                    print('Running Named Test Method: %s' % runThisTest)
                    getattr(tObj, runThisTest)()
                    runAllTests = False
                    break
                else:
                    print('Could not find named test method: %s, running all tests' % runThisTest)

            # normally operation collects all tests
            s2 = unittest.defaultTestLoader.loadTestsFromTestCase(t)
            s1.addTests(s2)


    if runAllTests is True:
        if six.PY3: # correct "M21Exception" to "...M21Exception"
            for dtc in s1: # Suite to DocTestCase
                if hasattr(dtc, '_dt_test'):
                    dt = dtc._dt_test # DocTest
                    for example in dt.examples: # fix Traceback exception differences Py2 to Py3
                        if example.exc_msg is not None and len(example.exc_msg) > 0:
                            example.exc_msg = "..." + example.exc_msg[1:]
                        elif (example.want is not None and
                                example.want.startswith('u\'')):
                                    # probably a unicode example:
                                    # simplistic, since (u'hi', u'bye')
                                    # won't be caught, but saves a lot of anguish
                                example.want = example.want[1:]
        elif six.PY2: #
            for dtc in s1: # Suite to DocTestCase
                if hasattr(dtc, '_dt_test'):
                    dt = dtc._dt_test # DocTest
                    for example in dt.examples: # fix Traceback exception differences Py2 to Py3
                        if (example.want is not None and
                                example.want.startswith('b\'')):
                                    # probably a unicode example:
                                    # simplistic, since (b'hi', b'bye')
                                    # won't be caught, but saves a lot of anguish
                                example.want = example.want[1:]
                                    
        runner = unittest.TextTestRunner()
        runner.verbosity = verbosity
        unused_testResult = runner.run(s1)


#------------------------------------------------------------------------------
if __name__ == "__main__":
    #import sys
    #sys.argv.append('testSitesClef')
    mainTest(Test)


#------------------------------------------------------------------------------
# eof<|MERGE_RESOLUTION|>--- conflicted
+++ resolved
@@ -32,7 +32,7 @@
 ::
 
     >>> music21.VERSION_STR
-    '1.9.3'
+    '2.0.0'
 
 Alternatively, after doing a complete import, these classes are available
 under the module "base":
@@ -665,7 +665,7 @@
 #             if not isinstance(classFilterList, tuple):
 #                 classFilterList = [classFilterList]
 
-    def getOffsetBySite(self, site):
+    def getOffsetBySite(self, site, returnType='float'):
         '''
         If this class has been registered in a container such as a Stream,
         that container can be provided here, and the offset in that object
@@ -684,15 +684,11 @@
         >>> s1.id = 'containingStream'
         >>> s1.insert(20.0/3, n)
         >>> n.getOffsetBySite(s1)
-<<<<<<< HEAD
-        20.5
-=======
         6.6666...
         >>> n.getOffsetBySite(s1, returnType='rational')
         Fraction(20, 3)
 
 
->>>>>>> 112abfc5
         >>> s2 = stream.Stream()
         >>> s2.id = 'notContainingStream'
         >>> n.getOffsetBySite(s2)
@@ -700,7 +696,7 @@
         SitesException: The object <music21.note.Note A-> is not in site <music21.stream.Stream notContainingStream>.
         '''
         try:
-            return self.sites.getOffsetBySite(site)
+            return self.sites.getOffsetBySite(site, returnType=returnType)
         except SitesException:
             raise SitesException('The object %r is not in site %r.' % (self, site))
 
@@ -718,7 +714,7 @@
         >>> a.sites.add(aSite, 20)
         >>> a.setOffsetBySite(aSite, 30)
         >>> a.getOffsetBySite(aSite)
-        30
+        30.0
         '''
         return self.sites.setOffsetBySite(site, value)
 
@@ -1565,7 +1561,7 @@
         be moved to .sites soon.
         ''')
 
-    def _getOffset(self):
+    def _getOffsetFloatOrRational(self, returnType):
         '''Get the offset for the activeSite.
 
 
@@ -1577,24 +1573,17 @@
         True
         >>> n.offset
         3.0
-<<<<<<< HEAD
-
-=======
         >>> n.offsetRational
         3.0
         
->>>>>>> 112abfc5
         Still works...
 
         >>> n._activeSiteId = 3234234
         >>> n.offset
         3.0
-<<<<<<< HEAD
-=======
         >>> n.offsetRational
         3.0
 
->>>>>>> 112abfc5
 
         There is a branch that does slow searches.
         See test/testSerialization to have it active.
@@ -1613,28 +1602,22 @@
 
         if (activeSiteId is not None and
             self.sites.hasSiteId(activeSiteId)):
-            return self.sites.getOffsetBySiteId(activeSiteId)
+            return self.sites.getOffsetBySiteId(activeSiteId, returnType=returnType)
             #return self.sites.coordinates[activeSiteId]['offset']
         elif self.activeSite is None: # assume we want self
             try:
-<<<<<<< HEAD
-                return self.sites.getOffsetBySite(None)
-            except SitesException:
-                return 0.0 # might not have a None offset
-=======
                 return self.sites.getOffsetBySite(None, returnType=returnType)
             except SitesException:  # might not have a None offset
                 return 0.0
->>>>>>> 112abfc5
         else:
             # try to look for it in all objects
             environLocal.printDebug(['doing a manual activeSite search: probably means that ' +
                                      'id(self.activeSite) (%s) is not equal to self._activeSiteId (%r)' % (id(self.activeSite), self._activeSiteId)])
             #environLocal.printDebug(['activeSite', self.activeSite, 'self.sites.hasSiteId(activeSiteId)', self.sites.hasSiteId(activeSiteId)])
             #environLocal.printDebug(['self.hasSite(self.activeSite)', self.hasSite(self.activeSite)])
-
+        
             offset = self.sites.getOffsetByObjectMatch(
-                    self.activeSite)
+                    self.activeSite, returnType=returnType)
             return offset
 
             #environLocal.printDebug(['self.sites', self.sites.siteDict])
@@ -1666,6 +1649,9 @@
         # do not have to unwrap a weakref of self.activeSite to get the id()
         # of activeSite
         self.sites.setOffsetBySiteId(self._activeSiteId, offset)
+
+    def _getOffset(self):
+        return self._getOffsetFloatOrRational('float')
 
     offset = property(_getOffset, _setOffset,
         doc = '''
@@ -1758,8 +1744,6 @@
         When in doubt, use `.getOffsetBySite(streamObj)`
         which is safer.
         ''')
-<<<<<<< HEAD
-=======
     
     def _getOffsetRational(self):
         return self._getOffsetFloatOrRational('rational')
@@ -1858,7 +1842,6 @@
         When in doubt, use `.getOffsetBySite(streamObj, returnType='rational')`
         which is safer.
         ''')
->>>>>>> 112abfc5
 
     def sortTuple(self, useSite=None):
         '''
