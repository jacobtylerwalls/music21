--- conflicted
+++ resolved
@@ -411,17 +411,10 @@
             for name, value in [
                 ('lilypondPath',
                             '/Applications/Lilypond.app/Contents/Resources/bin/lilypond'),
-<<<<<<< HEAD
-                ('musicxmlPath', '/Applications/MuseScore 3.app/Contents/MacOS/mscore'),
+                ('musicxmlPath', '/Applications/MuseScore 3.5.app/Contents/MacOS/mscore'),
                 ('graphicsPath', previewLocation),
                 ('vectorPath', previewLocation),
                 ('pdfPath', previewLocation),
-=======
-                ('musicxmlPath', '/Applications/MuseScore 3.5.app/Contents/MacOS/mscore'),
-                ('graphicsPath', '/Applications/Preview.app'),
-                ('vectorPath', '/Applications/Preview.app'),
-                ('pdfPath', '/Applications/Preview.app'),
->>>>>>> c472365a
                 ('midiPath', '/Applications/Utilities/QuickTime Player 7.app'),
                 ('musescoreDirectPNGPath',
                             '/Applications/MuseScore 3.5.app/Contents/MacOS/mscore'),
