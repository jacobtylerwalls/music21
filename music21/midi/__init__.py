--- conflicted
+++ resolved
@@ -419,12 +419,7 @@
     <MidiEvent NOTE_ON, t=200, track=1, channel=3, pitch=60, velocity=120>
 
     >>> me2 = midi.MidiEvent(mt)
-<<<<<<< HEAD
     >>> me2.type = midi.MetaEvents.SEQUENCE_TRACK_NAME
-    >>> me2.time = 0
-=======
-    >>> me2.type = 'SEQUENCE_TRACK_NAME'
->>>>>>> 9661510d
     >>> me2.data = 'guitar'
     >>> me2
     <MidiEvent SEQUENCE_TRACK_NAME, t=0, track=1, channel=None, data=b'guitar'>
@@ -1603,12 +1598,7 @@
             # add to track events
             mt.events.append(dt)
 
-<<<<<<< HEAD
             me = MidiEvent(mt, type=ChannelVoiceMessages.NOTE_ON, channel=1)
-            me.time = None  # d
-=======
-            me = MidiEvent(mt, type='NOTE_ON', channel=1)
->>>>>>> 9661510d
             me.pitch = p
             me.velocity = v
             mt.events.append(me)
@@ -1619,12 +1609,7 @@
             # add to track events
             mt.events.append(dt)
 
-<<<<<<< HEAD
             me = MidiEvent(mt, type=ChannelVoiceMessages.NOTE_ON, channel=1)
-            me.time = None  # d
-=======
-            me = MidiEvent(mt, type='NOTE_ON', channel=1)
->>>>>>> 9661510d
             me.pitch = p
             me.velocity = 0
             mt.events.append(me)
