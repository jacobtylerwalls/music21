# -*- coding: utf-8 -*-
# ------------------------------------------------------------------------------
# Name:         musicxml/m21ToXml.py
# Purpose:      Translate from music21 objects to musicxml representation
#
# Authors:      Christopher Ariza
#               Michael Scott Cuthbert
#
# Copyright:    Copyright © 2010-2012, 2015-19 Michael Scott Cuthbert and the music21 Project
# License:      BSD, see license.txt
# ------------------------------------------------------------------------------
'''
Converters for music21 objects to musicxml using ElementTree
'''
from collections import OrderedDict
import copy
import datetime
import fractions
import io
import math
import unittest
import xml.etree.ElementTree as ET
from xml.etree.ElementTree import Element, SubElement, ElementTree
from typing import List, Optional, Union

# external dependencies
import webcolors

# modules that import this include converter.py.
# thus, cannot import these here
from music21 import base
from music21 import common
from music21 import defaults
from music21 import exceptions21

from music21 import bar
from music21 import clef
from music21 import chord  # for typing
from music21 import duration
from music21 import metadata
from music21 import note
from music21 import meter
from music21 import pitch
from music21 import spanner
from music21 import stream
from music21 import style
from music21.stream.iterator import OffsetIterator

from music21.musicxml import helpers
from music21.musicxml.partStaffExporter import PartStaffExporterMixin
from music21.musicxml import xmlObjects
from music21.musicxml.xmlObjects import MusicXMLExportException

from music21 import environment
_MOD = "musicxml.m21ToXml"
environLocal = environment.Environment(_MOD)

# ------------------------------------------------------------------------------

def typeToMusicXMLType(value):
    '''Convert a music21 type to a MusicXML type.

    >>> musicxml.m21ToXml.typeToMusicXMLType('longa')
    'long'
    >>> musicxml.m21ToXml.typeToMusicXMLType('quarter')
    'quarter'
    >>> musicxml.m21ToXml.typeToMusicXMLType('inexpressible')
    Traceback (most recent call last):
    music21.musicxml.xmlObjects.MusicXMLExportException:
    Cannot convert inexpressible durations to MusicXML.
    >>> musicxml.m21ToXml.typeToMusicXMLType('zero')
    Traceback (most recent call last):
    music21.musicxml.xmlObjects.MusicXMLExportException:
    Cannot convert durations without types to MusicXML.
    '''
    # MusicXML uses long instead of longa
    if value == 'longa':
        return 'long'
    elif value == '2048th':
        raise MusicXMLExportException('Cannot convert "2048th" duration to MusicXML (too short).')
    elif value == 'inexpressible':
        raise MusicXMLExportException('Cannot convert inexpressible durations to MusicXML.')
    elif value == 'zero':
        raise MusicXMLExportException('Cannot convert durations without types to MusicXML.')
    else:
        return value


def normalizeColor(color):
    '''
    Normalize a css3 name to hex or leave it alone...

    >>> musicxml.m21ToXml.normalizeColor('')
    ''
    >>> musicxml.m21ToXml.normalizeColor('red')
    '#FF0000'
    >>> musicxml.m21ToXml.normalizeColor('#00ff00')
    '#00FF00'
    '''
    if color in (None, ''):
        return color
    if '#' not in color:
        return webcolors.name_to_hex(color).upper()
    else:
        return color.upper()


def getMetadataFromContext(s):
    # noinspection PyShadowingNames
    '''
    Get metadata from site or context, so that a Part
    can be shown and have the rich metadata of its Score

    >>> s = stream.Stream()
    >>> s2 = s.transpose(4)
    >>> md = metadata.Metadata()
    >>> md.title = 'emptiness'
    >>> s.metadata = md
    >>> s2.metadata is None
    True
    >>> musicxml.m21ToXml.getMetadataFromContext(s2).title
    'emptiness'
    >>> musicxml.m21ToXml.getMetadataFromContext(s).title
    'emptiness'
    >>> p = stream.Part()
    >>> s2.insert(0, p)
    >>> musicxml.m21ToXml.getMetadataFromContext(p).title
    'emptiness'
    '''
    # get metadata from context.
    md = s.metadata
    if md is not None:
        return md

    for contextSite in s.contextSites():
        if contextSite.site.metadata is not None:
            return contextSite.site.metadata
    return None


def _setTagTextFromAttribute(
    m21El,
    xmlEl: Element,
    tag: str,
    attributeName: Optional[str] = None,
    *,
    transform=None,
    forceEmpty=False
):
    '''
    If m21El has an attribute called attributeName, create a new SubElement
    for xmlEl and set its text to the value of the m21El attribute.

    Pass a function or lambda function as transform to transform the
    value before setting it.  String transformation is assumed.

    Returns the SubElement

    Will not create an empty element unless forceEmpty is True


    >>> from xml.etree.ElementTree import Element
    >>> e = Element('accidental')

    >>> seta = musicxml.m21ToXml._setTagTextFromAttribute
    >>> acc = pitch.Accidental()
    >>> acc.alter = -2.0

    >>> subEl = seta(acc, e, 'alter')
    >>> subEl.text
    '-2.0'
    >>> subEl in e
    True

    >>> XB = musicxml.m21ToXml.XMLExporterBase()
    >>> XB.dump(e)
    <accidental>
      <alter>-2.0</alter>
    </accidental>

    add a transform

    >>> subEl = seta(acc, e, 'alter', transform=int)
    >>> subEl.text
    '-2'

    '''
    if attributeName is None:
        attributeName = common.hyphenToCamelCase(tag)

    try:
        value = getattr(m21El, attributeName)
    except AttributeError:
        return None

    if transform is not None:
        value = transform(value)

    if value in (None, '') and forceEmpty is not True:
        return None

    subElement = SubElement(xmlEl, tag)

    if value is not None:
        subElement.text = str(value)

    return subElement


def _setAttributeFromAttribute(m21El, xmlEl, xmlAttributeName, attributeName=None, transform=None):
    '''
    If m21El has a at least one element of tag==tag with some text. If
    it does, set the attribute either with the same name (with "foo-bar" changed to
    "fooBar") or with attributeName to the text contents.

    Pass a function or lambda function as transform to transform the value before setting it

    >>> from xml.etree.ElementTree import fromstring as El
    >>> e = El('<page-layout/>')

    >>> setb = musicxml.m21ToXml._setAttributeFromAttribute
    >>> pl = layout.PageLayout()
    >>> pl.pageNumber = 4
    >>> pl.isNew = True

    >>> setb(pl, e, 'page-number')
    >>> e.get('page-number')
    '4'

    >>> XB = musicxml.m21ToXml.XMLExporterBase()
    >>> XB.dump(e)
    <page-layout page-number="4" />

    >>> setb(pl, e, 'new-page', 'isNew')
    >>> e.get('new-page')
    'True'


    Transform the isNew value to 'yes'.

    >>> convBool = musicxml.xmlObjects.booleanToYesNo
    >>> setb(pl, e, 'new-page', 'isNew', transform=convBool)
    >>> e.get('new-page')
    'yes'
    '''
    if attributeName is None:
        attributeName = common.hyphenToCamelCase(xmlAttributeName)

    value = getattr(m21El, attributeName, None)
    if value is None:
        return

    if transform is not None:
        value = transform(value)

    xmlEl.set(xmlAttributeName, str(value))


def _synchronizeIds(element: Element, m21Object: Optional[base.Music21Object]) -> None:
    # noinspection PyTypeChecker
    '''
    MusicXML 3.1 defines the id attribute (entity: %optional-unique-id)
    on many elements which is perfect for getting from .id on
    a music21 element.

    >>> from xml.etree.ElementTree import fromstring as El
    >>> e = El('<fermata />')
    >>> f = expressions.Fermata()
    >>> f.id = 'fermata1'
    >>> musicxml.m21ToXml._synchronizeIds(e, f)
    >>> e.get('id')
    'fermata1'

    Does not set attr: id if el.id is not valid or default:

    >>> e = El('<fermata />')
    >>> f = expressions.Fermata()
    >>> musicxml.m21ToXml._synchronizeIds(e, f)
    >>> e.get('id', None) is None
    True
    >>> f.id = '123456'  # invalid for MusicXML id
    >>> musicxml.m21ToXml._synchronizeIds(e, f)
    >>> e.get('id', None) is None
    True

    None can be passed in instead of a m21object.

    >>> e = El('<fermata />')
    >>> musicxml.m21ToXml._synchronizeIds(e, None)
    >>> e.get('id', 'no idea')
    'no idea'
    '''
    # had to suppress type-checking because of spurious error on
    #    e.get('id', 'no idea')
    if m21Object is None or not hasattr(m21Object, 'id'):
        return
    if not xmlObjects.isValidXSDID(m21Object.id):
        return
    element.set('id', m21Object.id)


class GeneralObjectExporter:
    classMapping = OrderedDict([
        ('Score', 'fromScore'),
        ('Part', 'fromPart'),
        ('Measure', 'fromMeasure'),
        ('Voice', 'fromVoice'),
        ('Stream', 'fromStream'),
        # ## individual parts
        ('GeneralNote', 'fromGeneralNote'),
        ('Pitch', 'fromPitch'),
        ('Duration', 'fromDuration'),  # not an m21 object
        ('Dynamic', 'fromDynamic'),
        ('DiatonicScale', 'fromDiatonicScale'),
        ('Scale', 'fromScale'),
        ('Music21Object', 'fromMusic21Object'),
    ])

    def __init__(self, obj=None):
        self.generalObj = obj

    def parse(self, obj=None):
        r'''
        return a bytes object representation of anything from a
        Score to a single pitch.

        >>> p = pitch.Pitch('D#4')
        >>> GEX = musicxml.m21ToXml.GeneralObjectExporter(p)
        >>> out = GEX.parse()  # out is bytes
        >>> outStr = out.decode('utf-8')  # now is string
        >>> print(outStr.strip())
        <?xml version="1.0" encoding="utf-8"?>
        <!DOCTYPE score-partwise
          PUBLIC "-//Recordare//DTD MusicXML ... Partwise//EN"
          "http://www.musicxml.org/dtds/partwise.dtd">
        <score-partwise version="...">
          <movement-title>Music21 Fragment</movement-title>
          <identification>
            <creator type="composer">Music21</creator>
            <encoding>
              <encoding-date>...</encoding-date>
              <software>music21 v...</software>
            </encoding>
          </identification>
          <defaults>
            <scaling>
              <millimeters>7</millimeters>
              <tenths>40</tenths>
            </scaling>
          </defaults>
          <part-list>
            <score-part id="...">
              <part-name />
            </score-part>
          </part-list>
          <!--=========================== Part 1 ===========================-->
          <part id="...">
            <!--========================= Measure 1 ==========================-->
            <measure number="1">
              <attributes>
                <divisions>10080</divisions>
                <time>
                  <beats>1</beats>
                  <beat-type>4</beat-type>
                </time>
                <clef>
                  <sign>G</sign>
                  <line>2</line>
                </clef>
              </attributes>
              <note>
                <pitch>
                  <step>D</step>
                  <alter>1</alter>
                  <octave>4</octave>
                </pitch>
                <duration>10080</duration>
                <type>quarter</type>
                <accidental>sharp</accidental>
              </note>
            </measure>
          </part>
        </score-partwise>
        '''
        if obj is None:
            obj = self.generalObj
        outObj = self.fromGeneralObject(obj)
        # TODO: set whether to do an additional score copy in submethods.
        return self.parseWellformedObject(outObj)

    def parseWellformedObject(self, sc):
        '''
        parse an object that has already gone through the
        `.fromGeneralObject` conversion.  Returns bytes.
        '''
        scoreExporter = ScoreExporter(sc)
        scoreExporter.parse()
        return scoreExporter.asBytes()

    def fromGeneralObject(self, obj):
        '''
        Converts any Music21Object (or a duration or a pitch) to something that
        can be passed to ScoreExporter()

        >>> GEX = musicxml.m21ToXml.GeneralObjectExporter()
        >>> s = GEX.fromGeneralObject(duration.Duration(3.0))
        >>> s
        <music21.stream.Score 0x...>
        >>> s.show('t')
        {0.0} <music21.stream.Part 0x...>
            {0.0} <music21.stream.Measure 1 offset=0.0>
                {0.0} <music21.clef.TrebleClef>
                {0.0} <music21.meter.TimeSignature 6/8>
                {0.0} <music21.note.Note C>
        >>> s.flat.notes[0].duration
        <music21.duration.Duration 3.0>
        '''
        classes = obj.classes
        outObj = None
        for cM, methName in self.classMapping.items():
            if cM in classes:
                meth = getattr(self, methName)
                outObj = meth(obj)
                break
        if outObj is None:
            raise MusicXMLExportException(
                'Cannot translate the object '
                + f'{self.generalObj} to a complete musicXML document; put it in a Stream first!'
            )
        return outObj

    def fromScore(self, sc):
        '''
        the best one of all -- a perfectly made Score (or something like that)
        '''
        scOut = sc.makeNotation(inPlace=False)
        # scOut.makeImmutable()
        return scOut

    def fromPart(self, p):
        '''
        from a part, put it in a score...
        '''
        if p.isFlat:
            p = p.makeMeasures()
        # p.makeImmutable()  # impossible, we haven't made notation yet.
        s = stream.Score()
        s.insert(0, p)
        s.metadata = copy.deepcopy(getMetadataFromContext(p))
        return self.fromScore(s)

    def fromMeasure(self, m):
        '''
        Translate a music21 Measure into a
        complete MusicXML string representation.

        Note: this method is called for complete MusicXML
        representation of a Measure, not for partial
        solutions in Part or Stream production.
        '''
        mCopy = m.makeNotation()
        if not m.recurse().getElementsByClass('Clef').getElementsByOffset(0.0):
            mCopy.clef = clef.bestClef(mCopy, recurse=True)
        p = stream.Part()
        p.append(mCopy)
        p.metadata = copy.deepcopy(getMetadataFromContext(m))
        return self.fromPart(p)

    def fromVoice(self, v):
        m = stream.Measure(number=1)
        m.insert(0, v)
        return self.fromMeasure(m)

    def fromStream(self, st):
        if st.isFlat:
            st2 = stream.Part()
            st2.mergeAttributes(st)
            st2.elements = copy.deepcopy(st)
            if not st.getElementsByClass('Clef').getElementsByOffset(0.0):
                st2.clef = clef.bestClef(st2)
            st2.makeNotation(inPlace=True)
            st2.metadata = copy.deepcopy(getMetadataFromContext(st))
            return self.fromPart(st2)

        elif st.hasPartLikeStreams():
            st2 = stream.Score()
            st2.mergeAttributes(st)
            st2.elements = copy.deepcopy(st)
            st2.makeNotation(inPlace=True)
            st2.metadata = copy.deepcopy(getMetadataFromContext(st))
            return self.fromScore(st2)

        elif st.getElementsByClass('Stream').first().isFlat:  # like a part w/ measures...
            st2 = stream.Part()
            st2.mergeAttributes(st)
            st2.elements = copy.deepcopy(st)
            if not st.getElementsByClass('Clef').getElementsByOffset(0.0):
                bestClef = True
            else:
                bestClef = False
            st2.makeNotation(inPlace=True, bestClef=bestClef)
            st2.metadata = copy.deepcopy(getMetadataFromContext(st))
            return self.fromPart(st2)

        else:
            # probably a problem? or a voice...
            if not st.getElementsByClass('Clef').getElementsByOffset(0.0):
                bestClef = True
            else:
                bestClef = False
            st2 = st.makeNotation(inPlace=False, bestClef=bestClef)
            return self.fromScore(st)

    def fromDuration(self, d):
        '''
        Translate a music21 :class:`~music21.duration.Duration` into
        a complete MusicXML representation.

        Rarely rarely used.  Only if you call .show() on a duration object
        '''
        # make a copy, as we this process will change tuple types
        # not needed, since fromGeneralNote does it too.  but so
        # rarely used, it doesn't matter, and the extra safety is nice.
        dCopy = copy.deepcopy(d)
        n = note.Note()
        n.duration = dCopy
        # call the musicxml property on Stream
        return self.fromGeneralNote(n)

    def fromDynamic(self, dynamicObject):
        '''
        Provide a complete MusicXML string from a single dynamic by
        putting it into a Stream first.

        '''
        dCopy = copy.deepcopy(dynamicObject)
        out = stream.Stream()
        out.append(dCopy)
        # call the musicxml property on Stream
        return self.fromStream(out)

    def fromScale(self, scaleObject):
        # noinspection PyShadowingNames
        '''
        Generate the pitches from this scale
        and put it into a stream.Measure, then call
        fromMeasure on it.

        >>> cMaj = scale.MajorScale('C')
        >>> GEX = musicxml.m21ToXml.GeneralObjectExporter()
        >>> m = GEX.fromScale(cMaj)
        >>> m
        <music21.stream.Score 0x11d4f17b8>

        >>> m.show('text')
        {0.0} <music21.stream.Part 0x116a04b38>
            {0.0} <music21.stream.Measure 1 offset=0.0>
                {0.0} <music21.clef.TrebleClef>
                {0.0} <music21.meter.TimeSignature 10/4>
                {0.0} <music21.note.Note C>
                {4.0} <music21.note.Note D>
                {5.0} <music21.note.Note E>
                {6.0} <music21.note.Note F>
                {7.0} <music21.note.Note G>
                {8.0} <music21.note.Note A>
                {9.0} <music21.note.Note B>
        '''
        m = stream.Measure(number=1)
        for i in range(1, scaleObject.abstract.getDegreeMaxUnique() + 1):
            p = scaleObject.pitchFromDegree(i)
            n = note.Note()
            n.pitch = p
            if i == 1:
                n.addLyric(scaleObject.name)

            if p.name == scaleObject.getTonic().name:
                n.quarterLength = 4  # set longer
            else:
                n.quarterLength = 1
            m.append(n)
        m.timeSignature = m.bestTimeSignature()
        return self.fromMeasure(m)

    def fromDiatonicScale(self, diatonicScaleObject):
        # noinspection PyShadowingNames
        '''
        Return a complete musicxml of the DiatonicScale

        Overrides the general scale behavior to highlight
        the tonic and dominant.

        >>> cMaj = scale.MajorScale('C')
        >>> GEX = musicxml.m21ToXml.GeneralObjectExporter()
        >>> m = GEX.fromDiatonicScale(cMaj)
        >>> m
        <music21.stream.Score 0x11d4f17b8>

        >>> m.show('text')
        {0.0} <music21.stream.Part 0x116a04b38>
            {0.0} <music21.stream.Measure 1 offset=0.0>
                {0.0} <music21.clef.TrebleClef>
                {0.0} <music21.meter.TimeSignature 11/4>
                {0.0} <music21.note.Note C>
                {4.0} <music21.note.Note D>
                {5.0} <music21.note.Note E>
                {6.0} <music21.note.Note F>
                {7.0} <music21.note.Note G>
                {9.0} <music21.note.Note A>
                {10.0} <music21.note.Note B>
        '''
        m = stream.Measure(number=1)
        for i in range(1, diatonicScaleObject.abstract.getDegreeMaxUnique() + 1):
            p = diatonicScaleObject.pitchFromDegree(i)
            n = note.Note()
            n.pitch = p
            if i == 1:
                n.addLyric(diatonicScaleObject.name)

            if p.name == diatonicScaleObject.getTonic().name:
                n.quarterLength = 4  # set longer
            elif p.name == diatonicScaleObject.getDominant().name:
                n.quarterLength = 2  # set longer
            else:
                n.quarterLength = 1
            m.append(n)
        m.timeSignature = m.bestTimeSignature()
        return self.fromMeasure(m)

    def fromMusic21Object(self, obj):
        '''
        return a single TimeSignature as a musicxml document
        '''
        # return a complete musicxml representation
        objCopy = copy.deepcopy(obj)
        # m = stream.Measure()
        # m.timeSignature = tsCopy
        # m.append(note.Rest())
        out = stream.Measure(number=1)
        out.append(objCopy)
        return self.fromMeasure(out)

    def fromGeneralNote(self, n):
        # noinspection PyShadowingNames
        '''
        Translate a music21 :class:`~music21.note.Note` into an object
        ready to be parsed.

        >>> n = note.Note('c3')
        >>> n.quarterLength = 3
        >>> GEX = musicxml.m21ToXml.GeneralObjectExporter()
        >>> sc = GEX.fromGeneralNote(n)
        >>> sc.show('t')
        {0.0} <music21.stream.Part 0x1046afa90>
            {0.0} <music21.stream.Measure 1 offset=0.0>
                {0.0} <music21.clef.BassClef>
                {0.0} <music21.meter.TimeSignature 6/8>
                {0.0} <music21.note.Note C>
        '''
        # make a copy, as this process will change tuple types
        # this method is called infrequently, and only for display of a single
        # note
        nCopy = copy.deepcopy(n)

        # modifies in place
        stream.makeNotation.makeTupletBrackets([nCopy.duration], inPlace=True)
        out = stream.Measure(number=1)
        out.append(nCopy)

        # call the musicxml property on Stream
        return self.fromMeasure(out)

    def fromPitch(self, p):
        # noinspection PyShadowingNames
        '''
        Translate a music21 :class:`~music21.pitch.Pitch` into an object
        ready to be parsed.

        >>> p = pitch.Pitch('c#3')
        >>> GEX = musicxml.m21ToXml.GeneralObjectExporter()
        >>> sc = GEX.fromPitch(p)
        >>> sc.show('t')
        {0.0} <music21.stream.Part 0x1046afa90>
            {0.0} <music21.stream.Measure 1 offset=0.0>
                {0.0} <music21.clef.BassClef>
                {0.0} <music21.meter.TimeSignature 1/4>
                {0.0} <music21.note.Note C#>
        '''
        n = note.Note()
        n.pitch = copy.deepcopy(p)
        out = stream.Measure(number=1)
        out.append(n)
        # call the musicxml property on Stream
        return self.fromMeasure(out)


class XMLExporterBase:
    '''
    contains functions that could be called
    at multiple levels of exporting (Score, Part, Measure).
    '''
    def __init__(self):
        self.xmlRoot = None

    def asBytes(self, noCopy=True) -> bytes:
        '''
        returns the xmlRoot as a bytes object. If noCopy is True
        (default), modifies the file for pretty-printing in place.  Otherwise,
        make a copy.
        '''
        sio = io.BytesIO()
        sio.write(self.xmlHeader())
        rootObj = self.xmlRoot
        rootObj_string = helpers.dumpString(rootObj, noCopy=noCopy)
        sio.write(rootObj_string.encode('utf-8'))
        v = sio.getvalue()
        sio.close()
        return v

    def addDividerComment(self, comment: str = '') -> None:
        '''
        Add a divider to xmlRoot.

        >>> from xml.etree.ElementTree import Element
        >>> e1 = Element('accidental')
        >>> e2 = Element('accidental')

        >>> XB = musicxml.m21ToXml.ScoreExporter()
        >>> XB.xmlRoot.append(e1)
        >>> XB.addDividerComment('second accidental below')
        >>> XB.xmlRoot.append(e2)
        >>> XB.dump(XB.xmlRoot)
        <score-partwise version="...">
          <accidental />
          <!--================== second accidental below ===================-->
          <accidental />
          </score-partwise>
        '''
        commentLength = min(len(comment), 60)
        spacerLengthLow = math.floor((60 - commentLength) / 2)
        spacerLengthHigh = math.ceil((60 - commentLength) / 2)

        commentText = ('=' * spacerLengthLow) + ' ' + comment + ' ' + ('=' * spacerLengthHigh)

        divider = ET.Comment(commentText)
        self.xmlRoot.append(divider)

    # ------------------------------------------------------------------------------
    @staticmethod
    def dump(obj):
        return helpers.dump(obj)

    def xmlHeader(self) -> bytes:
        return (b'''<?xml version="1.0" encoding="utf-8"?>\n<!DOCTYPE score-partwise  '''
                + b'''PUBLIC "-//Recordare//DTD MusicXML '''
                + defaults.musicxmlVersion.encode('utf-8')
                + b''' Partwise//EN" '''
                + b'''"http://www.musicxml.org/dtds/partwise.dtd">\n''')

    # style attributes

    def setStyleAttributes(self, mxObject, m21Object, musicXMLNames, m21Names=None):
        '''
        Sets any attribute from .style, doing some conversions.

        m21Object can also be a style.Style object itself.
        '''
        if isinstance(m21Object, style.Style):
            stObj = m21Object
        elif m21Object.hasStyleInformation is False:
            return
        else:
            stObj = m21Object.style

        if not common.isIterable(musicXMLNames):
            musicXMLNames = (musicXMLNames,)

        if m21Names is None:
            m21Names = (common.hyphenToCamelCase(x) for x in musicXMLNames)
        elif not common.isIterable(m21Names):
            m21Names = (m21Names,)

        for xmlName, m21Name in zip(musicXMLNames, m21Names):
            try:
                m21Value = getattr(stObj, m21Name)
            except AttributeError:
                continue

            if m21Name in xmlObjects.STYLE_ATTRIBUTES_STR_NONE_TO_NONE and m21Value is None:
                m21Value = 'none'
            if m21Name in xmlObjects.STYLE_ATTRIBUTES_YES_NO_TO_BOOL:
                m21Value = xmlObjects.booleanToYesNo(m21Value)

            if m21Value is None:
                continue

            try:
                m21Value = str(m21Value)
            except ValueError:
                continue

            mxObject.set(xmlName, m21Value)

    def setTextFormatting(self, mxObject, m21Object):
        '''
        sets the justification, print-style-align group, and
        text-decoration, text-rotation,
        letter-spacing, line-height, lang, text-direction, and
        enclosure, on an
        m21Object, which must have style.TextStyle as its Style class,
        and then calls setPrintStyleAlign

        conforms to attr-group %text-formatting in the MusicXML DTD
        '''
        musicXMLNames = ('justify', 'text-decoration', 'text-rotation', 'letter-spacing',
                         'line-height', 'lang', 'text-direction', 'enclosure')
        m21Names = ('justify', 'textDecoration', 'textRotation', 'letterSpacing',
                    'lineHeight', 'language', 'textDirection', 'enclosure')
        self.setStyleAttributes(mxObject, m21Object, musicXMLNames, m21Names)
        self.setPrintStyleAlign(mxObject, m21Object)

    def setPrintStyleAlign(self, mxObject, m21Object):
        '''
        runs setPrintStyle and then sets horizontalAlign and verticalAlign, on an
        m21Object, which must have style.TextStyle as its Style class.

        conforms to attr-group %print-style-align in the MusicXML DTD
        '''
        self.setPrintStyle(mxObject, m21Object)
        self.setStyleAttributes(mxObject,
                                m21Object,
                                ('valign', 'halign'),
                                ('alignVertical', 'alignHorizontal'))

    def setPrintStyle(self, mxObject, m21Object):
        '''
        get position, font, and color information from the mxObject
        into the m21Object, which must have style.TextStyle as its Style class.

        conforms to attr-group %print-style in the MusicXML DTD
        '''
        self.setPosition(mxObject, m21Object)
        self.setFont(mxObject, m21Object)
        self.setColor(mxObject, m21Object)

    def setPrintObject(self, mxObject, m21Object):
        '''
        sets print-object to 'no' if m21Object.style.hideObjectOnPrint is True
        or if m21Object is a StyleObject and has .hideObjectOnPrint set to True.
        '''
        if isinstance(m21Object, style.Style):
            st = m21Object
        elif m21Object.hasStyleInformation:
            st = m21Object.style
        else:
            return

        if st.hideObjectOnPrint:
            mxObject.set('print-object', 'no')

    def setColor(self, mxObject, m21Object):
        '''
        Sets mxObject['color'] to a normalized version of m21Object.style.color
        '''
        self.setStyleAttributes(mxObject, m21Object, 'color', 'color')
        if 'color' in mxObject.attrib:  # set
            mxObject.attrib['color'] = normalizeColor(mxObject.attrib['color'])

    def setFont(self, mxObject, m21Object):
        '''
        sets font-family, font-style, font-size, and font-weight as
        fontFamily (list), fontStyle, fontSize and fontWeight from
        an object into a TextStyle object

        conforms to attr-group %font in the MusicXML DTD

        >>> from xml.etree.ElementTree import fromstring as El
        >>> XB = musicxml.m21ToXml.XMLExporterBase()
        >>> mxObj = El('<text>hi</text>')
        >>> te = expressions.TextExpression('hi!')
        >>> te.style.fontFamily = ['Courier', 'monospaced']
        >>> te.style.fontStyle = 'italic'
        >>> te.style.fontSize = 24.0
        >>> XB.setFont(mxObj, te)
        >>> XB.dump(mxObj)
        <text font-family="Courier,monospaced" font-size="24" font-style="italic">hi</text>

        >>> XB = musicxml.m21ToXml.XMLExporterBase()
        >>> mxObj = El('<text>hi</text>')
        >>> te = expressions.TextExpression('hi!')
        >>> te.style.fontStyle = 'bold'
        >>> XB.setFont(mxObj, te)
        >>> XB.dump(mxObj)
        <text font-weight="bold">hi</text>

        >>> te.style.fontStyle = 'bolditalic'
        >>> XB.setFont(mxObj, te)
        >>> XB.dump(mxObj)
        <text font-style="italic" font-weight="bold">hi</text>
        '''
        musicXMLNames = ('font-style', 'font-size', 'font-weight')
        m21Names = ('fontStyle', 'fontSize', 'fontWeight')
        self.setStyleAttributes(mxObject, m21Object, musicXMLNames, m21Names)
        if isinstance(m21Object, style.Style):
            st = m21Object
        elif m21Object.hasStyleInformation:
            st = m21Object.style
        else:
            return

        if hasattr(st, 'fontStyle'):
            # mxml does not support bold or bolditalic as font-style value
            if st.fontStyle == 'bold':
                mxObject.set('font-weight', 'bold')
                mxObject.attrib.pop('font-style', None)
            elif st.fontStyle == 'bolditalic':
                mxObject.set('font-weight', 'bold')
                mxObject.set('font-style', 'italic')

        if hasattr(st, 'fontFamily') and st.fontFamily:
            if common.isIterable(st.fontFamily):
                mxObject.set('font-family', ','.join(st.fontFamily))
            else:
                mxObject.set('font-family', st.fontFamily)

    def setPosition(self, mxObject, m21Object):
        '''
        set positioning information for an mxObject from
        default-x, default-y, relative-x, relative-y from
        the .style attribute's absoluteX, relativeX, etc. attributes.

        '''
        musicXMLNames = ('default-x', 'default-y', 'relative-x', 'relative-y')
        m21Names = ('absoluteX', 'absoluteY', 'relativeX', 'relativeY')
        self.setStyleAttributes(mxObject, m21Object, musicXMLNames, m21Names)

    def setEditorial(self, mxObject, m21Object):
        '''
        >>> from xml.etree.ElementTree import fromstring as El
        >>> XB = musicxml.m21ToXml.XMLExporterBase()
        >>> mxObj = El('<note />')
        >>> n = note.Note('C-5')

        Most common case: does nothing

        >>> XB.setEditorial(mxObj, n)
        >>> XB.dump(mxObj)
        <note />

        >>> fn = editorial.Comment('flat is obvious error for sharp')
        >>> fn.levelInformation = 2
        >>> fn.isFootnote = True
        >>> n.editorial.footnotes.append(fn)
        >>> XB.setEditorial(mxObj, n)
        >>> XB.dump(mxObj)
        <note>
          <footnote>flat is obvious error for sharp</footnote>
          <level reference="no">2</level>
        </note>

        Placing information in `.editorial.comments` only puts out the level:

        >>> mxObj = El('<note />')
        >>> n = note.Note('C-5')
        >>> com = editorial.Comment('flat is obvious error for sharp')
        >>> com.levelInformation = 'hello'
        >>> com.isReference = True
        >>> n.editorial.comments.append(com)
        >>> XB.setEditorial(mxObj, n)
        >>> XB.dump(mxObj)
        <note>
          <level reference="yes">hello</level>
        </note>
        '''
        if m21Object.hasEditorialInformation is False:
            return
        # MusicXML allows only one footnote or level, so we take the first...

        e = m21Object.editorial
        if 'footnotes' not in e and 'comments' not in e:
            return

        makeFootnote = False
        if e.footnotes:
            c = e.footnotes[0]
            makeFootnote = True
        elif e.comments:
            c = e.comments[0]
        else:
            return

        if makeFootnote:
            mxFn = SubElement(mxObject, 'footnote')
            self.setTextFormatting(mxFn, c)
            if c.text is not None:
                mxFn.text = c.text
        if c.levelInformation is not None:
            mxLevel = SubElement(mxObject, 'level')
            mxLevel.text = str(c.levelInformation)
            mxLevel.set('reference', xmlObjects.booleanToYesNo(c.isReference))
            # TODO: attr: parentheses
            # TODO: attr: bracket
            # TODO: attr: size

    ###################

    def pageLayoutToXmlPrint(self, pageLayout, mxPrintIn=None):
        # noinspection PyShadowingNames
        '''
        Given a PageLayout object, set object data for <print>

        >>> pl = layout.PageLayout()
        >>> pl.pageHeight = 4000
        >>> pl.isNew = True
        >>> pl.rightMargin = 30.25
        >>> pl.leftMargin = 20
        >>> pl.pageNumber = 5

        >>> XPBase = musicxml.m21ToXml.XMLExporterBase()
        >>> mxPrint = XPBase.pageLayoutToXmlPrint(pl)
        >>> XPBase.dump(mxPrint)
        <print new-page="yes" page-number="5">
          <page-layout>
            <page-height>4000</page-height>
            <page-margins>
              <left-margin>20</left-margin>
              <right-margin>30.25</right-margin>
            </page-margins>
          </page-layout>
        </print>


        >>> MP = musicxml.xmlToM21.MeasureParser()
        >>> pl2 = MP.xmlPrintToPageLayout(mxPrint)
        >>> pl2.isNew
        True
        >>> pl2.rightMargin
        30.25
        >>> pl2.leftMargin
        20
        >>> pl2.pageNumber
        5
        >>> pl2.pageHeight
        4000
        '''
        if mxPrintIn is None:
            mxPrint = Element('print')
        else:
            mxPrint = mxPrintIn

        setb = _setAttributeFromAttribute
        setb(pageLayout, mxPrint, 'new-page', 'isNew', transform=xmlObjects.booleanToYesNo)
        setb(pageLayout, mxPrint, 'page-number')

        mxPageLayout = self.pageLayoutToXmlPageLayout(pageLayout)
        if mxPageLayout:
            mxPrint.append(mxPageLayout)

        if mxPrintIn is None:
            return mxPrint

    def pageLayoutToXmlPageLayout(self, pageLayout, mxPageLayoutIn=None):
        '''
        get a <page-layout> element from a PageLayout

        Called out from pageLayoutToXmlPrint because it
        is also used in the <defaults> tag
        '''
        if mxPageLayoutIn is None:
            mxPageLayout = Element('page-layout')
        else:
            mxPageLayout = mxPageLayoutIn

        seta = _setTagTextFromAttribute

        seta(pageLayout, mxPageLayout, 'page-height')
        seta(pageLayout, mxPageLayout, 'page-width')

        # TODO -- record even, odd, both margins
        mxPageMargins = Element('page-margins')
        for direction in ('left', 'right', 'top', 'bottom'):
            seta(pageLayout, mxPageMargins, direction + '-margin')
        if mxPageMargins:
            mxPageLayout.append(mxPageMargins)

        if mxPageLayoutIn is None:
            return mxPageLayout

    def systemLayoutToXmlPrint(self, systemLayout, mxPrintIn=None):
        # noinspection PyShadowingNames
        '''
        Given a SystemLayout tag, set a <print> tag

        >>> sl = layout.SystemLayout()
        >>> sl.distance = 55
        >>> sl.isNew = True
        >>> sl.rightMargin = 30.25
        >>> sl.leftMargin = 20

        >>> XPBase = musicxml.m21ToXml.XMLExporterBase()
        >>> mxPrint = XPBase.systemLayoutToXmlPrint(sl)
        >>> XPBase.dump(mxPrint)
        <print new-system="yes">
          <system-layout>
            <system-margins>
              <left-margin>20</left-margin>
              <right-margin>30.25</right-margin>
            </system-margins>
            <system-distance>55</system-distance>
          </system-layout>
        </print>


        Test return conversion

        >>> MP = musicxml.xmlToM21.MeasureParser()
        >>> sl2 = MP.xmlPrintToSystemLayout(mxPrint)
        >>> sl2.isNew
        True
        >>> sl2.rightMargin
        30.25
        >>> sl2.leftMargin
        20
        >>> sl2.distance
        55
        '''
        if mxPrintIn is None:
            mxPrint = Element('print')
        else:
            mxPrint = mxPrintIn

        setb = _setAttributeFromAttribute
        setb(systemLayout, mxPrint, 'new-system', 'isNew', transform=xmlObjects.booleanToYesNo)

        mxSystemLayout = Element('system-layout')
        self.systemLayoutToXmlSystemLayout(systemLayout, mxSystemLayout)
        if mxSystemLayout:
            mxPrint.append(mxSystemLayout)

        if mxPrintIn is None:
            return mxPrint

    def systemLayoutToXmlSystemLayout(self, systemLayout, mxSystemLayoutIn=None):
        '''
        get given a SystemLayout object configure <system-layout> or <print>

        Called out from xmlPrintToSystemLayout because it
        is also used in the <defaults> tag

        >>> sl = layout.SystemLayout()
        >>> sl.distance = 40.0
        >>> sl.topDistance = 70.0
        >>> XPBase = musicxml.m21ToXml.XMLExporterBase()
        >>> mxSl = XPBase.systemLayoutToXmlSystemLayout(sl)
        >>> XPBase.dump(mxSl)
        <system-layout>
          <system-distance>40.0</system-distance>
          <top-system-distance>70.0</top-system-distance>
        </system-layout>

        >>> sl = layout.SystemLayout()
        >>> sl.leftMargin = 30.0
        >>> mxSl = XPBase.systemLayoutToXmlSystemLayout(sl)
        >>> XPBase.dump(mxSl)
        <system-layout>
          <system-margins>
            <left-margin>30.0</left-margin>
          </system-margins>
        </system-layout>
        '''
        if mxSystemLayoutIn is None:
            mxSystemLayout = Element('system-layout')
        else:
            mxSystemLayout = mxSystemLayoutIn

        seta = _setTagTextFromAttribute

        # TODO -- record even, odd, both margins
        mxSystemMargins = Element('system-margins')
        for direction in ('top', 'bottom', 'left', 'right'):
            seta(systemLayout, mxSystemMargins, direction + '-margin')

        if mxSystemMargins:
            mxSystemLayout.append(mxSystemMargins)

        seta(systemLayout, mxSystemLayout, 'system-distance', 'distance')
        seta(systemLayout, mxSystemLayout, 'top-system-distance', 'topDistance')

        # TODO: system-dividers

        if mxSystemLayoutIn is None:
            return mxSystemLayout

    def staffLayoutToXmlStaffLayout(self, staffLayout, mxStaffLayoutIn=None):
        '''
        get a <staff-layout> tag from a StaffLayout object

        In music21, the <staff-layout> and <staff-details> are
        intertwined in a StaffLayout object.

        >>> sl = layout.StaffLayout()
        >>> sl.distance = 40.0
        >>> sl.staffNumber = 1
        >>> XPBase = musicxml.m21ToXml.XMLExporterBase()
        >>> mxSl = XPBase.staffLayoutToXmlStaffLayout(sl)
        >>> XPBase.dump(mxSl)
        <staff-layout number="1">
          <staff-distance>40.0</staff-distance>
        </staff-layout>

        '''
        if mxStaffLayoutIn is None:
            mxStaffLayout = Element('staff-layout')
        else:
            mxStaffLayout = mxStaffLayoutIn
        seta = _setTagTextFromAttribute
        setb = _setAttributeFromAttribute

        seta(staffLayout, mxStaffLayout, 'staff-distance', 'distance')
        # ET.dump(mxStaffLayout)
        setb(staffLayout, mxStaffLayout, 'number', 'staffNumber')

        if mxStaffLayoutIn is None:
            return mxStaffLayout

    def accidentalToMx(self, a):
        # noinspection PyShadowingNames
        '''
        Convert a pitch.Accidental object to a Element of tag accidental

        >>> a = pitch.Accidental()
        >>> a.set('half-sharp')
        >>> a.alter == 0.5
        True

        >>> XB = musicxml.m21ToXml.XMLExporterBase()
        >>> a2m = XB.accidentalToMx
        >>> XB.dump(a2m(a))
        <accidental>quarter-sharp</accidental>

        >>> a.set('double-flat')
        >>> XB.dump(a2m(a))
        <accidental>flat-flat</accidental>


        >>> a.set('one-and-a-half-sharp')
        >>> XB.dump(a2m(a))
        <accidental>three-quarters-sharp</accidental>

        >>> a.set('half-flat')
        >>> XB.dump(a2m(a))
        <accidental>quarter-flat</accidental>

        >>> a.set('one-and-a-half-flat')
        >>> XB.dump(a2m(a))
        <accidental>three-quarters-flat</accidental>

        >>> a.set('sharp')
        >>> a.displayStyle = 'parentheses'
        >>> XB.dump(a2m(a))
        <accidental parentheses="yes">sharp</accidental>

        >>> a.displayStyle = 'bracket'
        >>> XB.dump(a2m(a))
        <accidental bracket="yes">sharp</accidental>

        >>> a.displayStyle = 'both'
        >>> XB.dump(a2m(a))
        <accidental bracket="yes" parentheses="yes">sharp</accidental>

        >>> a = pitch.Accidental('flat')
        >>> a.style.relativeX = -2
        >>> XB.dump(a2m(a))
        <accidental relative-x="-2">flat</accidental>

        >>> a = pitch.Accidental()
        >>> a.name = 'double-sharp-down'  # musicxml 3.1
        >>> XB.dump(a2m(a))
        <accidental>double-sharp-down</accidental>

        >>> a.name = 'funnyAccidental'  # unknown
        >>> XB.dump(a2m(a))
        <accidental>other</accidental>
        '''
        otherMusicXMLAccidentals = (
            # v. 3.1
            'double-sharp-down', 'double-sharp-up',
            'flat-flat-down', 'flat-flat-up',
            'arrow-down', 'arrow-up',
            'other',

            # v. 3.0
            'sharp-down', 'sharp-up',
            'natural-down', 'natural-up',
            'flat-down', 'flat-up',
            'slash-quarter-sharp', 'slash-sharp',
            'slash-flat', 'double-slash-flat',
            'sharp-1', 'sharp-2',
            'sharp-3', 'sharp-5',
            'flat-1', 'flat-2',
            'flat-3', 'flat-4',
            'sori', 'koron',
        )

        if a.name == 'half-sharp':
            mxName = 'quarter-sharp'
        elif a.name == 'one-and-a-half-sharp':
            mxName = 'three-quarters-sharp'
        elif a.name == 'half-flat':
            mxName = 'quarter-flat'
        elif a.name == 'one-and-a-half-flat':
            mxName = 'three-quarters-flat'
        elif a.name == 'double-flat':
            mxName = 'flat-flat'
        else:  # all others are the same
            mxName = a.name
            if (mxName not in pitch.accidentalNameToModifier
                    and mxName not in otherMusicXMLAccidentals):
                mxName = 'other'

        mxAccidental = Element('accidental')
        # need to remove display in this case and return None
        #         if self.displayStatus == False:
        #             pass
        mxAccidental.text = mxName
        if a.displayStyle in ('parentheses', 'both'):
            mxAccidental.set('parentheses', 'yes')
        if a.displayStyle in ('bracket', 'both'):
            mxAccidental.set('bracket', 'yes')

        self.setPrintStyle(mxAccidental, a)
        return mxAccidental


# ---------

class ScoreExporter(XMLExporterBase, PartStaffExporterMixin):
    '''
    Convert a Score (or outer stream with .parts) into
    a musicxml Element.
    '''

    def __init__(self, score: Optional[stream.Score] = None):
        super().__init__()
        if score is None:
            # should not be done this way.
            self.stream = stream.Score()
        else:
            self.stream = score

        self.xmlRoot = Element('score-partwise', version=defaults.musicxmlVersion)
        self.mxIdentification = None

        self.scoreMetadata = None

        self.spannerBundle = None
        self.meterStream = None
        self.scoreLayouts = None
        self.firstScoreLayout = None
        self.textBoxes = None
        self.highestTime = 0.0

        self.refStreamOrTimeRange = [0.0, self.highestTime]

        self.partExporterList: List['PartExporter'] = []

        self.joinedGroups: List['StaffGroup'] = []

        self.instrumentList = []
        self.midiChannelList = []

        self.parts = []

    def parse(self):
        '''
        the main function to call.

        If self.stream is empty, call self.emptyObject().  Otherwise,

        set scorePreliminaries(), call parsePartlikeScore or parseFlatScore, then postPartProcess(),
        clean up circular references for garbage collection, and returns the <score-partwise>
        object.

        >>> b = corpus.parse('bwv66.6')
        >>> SX = musicxml.m21ToXml.ScoreExporter(b)
        >>> mxScore = SX.parse()
        >>> SX.dump(mxScore)
        <score-partwise version="...">...</score-partwise>
        '''
        s = self.stream
        if not s:
            return self.emptyObject()

        self.scorePreliminaries()

        if s.hasPartLikeStreams():
            self.parsePartlikeScore()
        else:
            self.parseFlatScore()

        self.postPartProcess()

        # clean up for circular references.
        self.partExporterList.clear()

        return self.xmlRoot

    def emptyObject(self):
        '''
        Creates a cheeky "This Page Intentionally Left Blank" for a blank score

        >>> emptySX = musicxml.m21ToXml.ScoreExporter()
        >>> mxScore = emptySX.parse()  # will call emptyObject
        >>> emptySX.dump(mxScore)
        <score-partwise version="...">
          <work>
            <work-title>This Page Intentionally Left Blank</work-title>
          </work>
          ...
              <note>
                <rest />
                <duration>40320</duration>
                <type>whole</type>
              </note>
            </measure>
          </part>
        </score-partwise>
        '''
        out = stream.Stream()
        p = stream.Part()
        m = stream.Measure()
        r = note.Rest(quarterLength=4)
        m.append(r)
        p.append(m)
        out.append(p)
        # return the processing of this Stream
        md = metadata.Metadata(title='This Page Intentionally Left Blank')
        out.insert(0, md)
        # recursive call to this non-empty stream
        self.stream = out
        return self.parse()

    def scorePreliminaries(self):
        '''
        Populate the exporter object with
        `meterStream`, `scoreLayouts`, `spannerBundle`, and `textBoxes`

        >>> emptySX = musicxml.m21ToXml.ScoreExporter()
        >>> emptySX.scorePreliminaries()  # will call emptyObject
        >>> len(emptySX.textBoxes)
        0
        >>> emptySX.spannerBundle
        <music21.spanner.SpannerBundle of size 0>

        '''
        self.setScoreLayouts()
        self.setMeterStream()
        self.setPartsAndRefStream()
        # get all text boxes
        self.textBoxes = self.stream.flat.getElementsByClass('TextBox')

        # we need independent sub-stream elements to shift in presentation
        self.highestTime = 0.0  # redundant, but set here.

        if self.spannerBundle is None:
            self.spannerBundle = self.stream.spannerBundle

    def setPartsAndRefStream(self):
        '''
        Transfers the offset of the inner stream to elements and sets self.highestTime

        >>> b = corpus.parse('bwv66.6')
        >>> SX = musicxml.m21ToXml.ScoreExporter(b)
        >>> SX.highestTime
        0.0
        >>> SX.setPartsAndRefStream()
        >>> SX.highestTime
        36.0
        >>> SX.refStreamOrTimeRange
        [0.0, 36.0]
        >>> len(SX.parts)
        4

        >>> b.insert(stream.Score())
        >>> SX = musicxml.m21ToXml.ScoreExporter(b)
        >>> SX.setPartsAndRefStream()
        Traceback (most recent call last):
        music21.musicxml.xmlObjects.MusicXMLExportException:
        Exporting scores nested inside scores is not supported
        '''
        s = self.stream
        # environLocal.printDebug('streamToMx(): interpreting multipart')
        streamOfStreams = s.getElementsByClass('Stream')
        for innerStream in streamOfStreams:
            # may need to copy element here
            # apply this stream's offset to elements
            # but retain offsets if inner stream is a Measure
            # https://github.com/cuthbertLab/music21/issues/580
            if isinstance(innerStream, stream.Measure):
                ht = innerStream.offset + innerStream.highestTime
            elif isinstance(innerStream, (stream.Score, stream.Opus)):
                raise MusicXMLExportException(
                    'Exporting scores nested inside scores is not supported')
            else:
                innerStream.transferOffsetToElements()
                ht = innerStream.highestTime
            if ht > self.highestTime:
                self.highestTime = ht
        self.refStreamOrTimeRange = [0.0, self.highestTime]
        self.parts = streamOfStreams

    def setMeterStream(self):
        '''
        sets `self.meterStream` or uses a default.

        Used in makeNotation in Part later.

        >>> b = corpus.parse('bwv66.6')
        >>> SX = musicxml.m21ToXml.ScoreExporter(b)
        >>> SX.setMeterStream()
        >>> SX.meterStream
        <music21.stream.Score 0x...>
        >>> len(SX.meterStream)
        4
        >>> SX.meterStream[0]
        <music21.meter.TimeSignature 4/4>
        '''
        s = self.stream
        # search context probably should always be True here
        # to search container first, we need a non-flat version
        # searching a flattened version, we will get contained and non-container
        # this meter  stream is passed to makeNotation()
        meterStream = s.getTimeSignatures(searchContext=False,
                                          sortByCreationTime=False, returnDefault=False)
        # environLocal.printDebug(['setMeterStream: post meterStream search',
        #                meterStream, meterStream[0]])
        if not meterStream:
            # note: this will return a default if no meters are found
            meterStream = s.flat.getTimeSignatures(searchContext=False,
                                                   sortByCreationTime=True, returnDefault=True)
        self.meterStream = meterStream

    def setScoreLayouts(self):
        '''
        sets `self.scoreLayouts` and `self.firstScoreLayout`

        >>> b = corpus.parse('schoenberg/opus19', 2)
        >>> SX = musicxml.m21ToXml.ScoreExporter(b)
        >>> SX.setScoreLayouts()
        >>> SX.scoreLayouts
        <music21.stream.Score 0x...>
        >>> len(SX.scoreLayouts)
        1
        >>> SX.firstScoreLayout
        <music21.layout.ScoreLayout>
        '''
        s = self.stream
        scoreLayouts = s.getElementsByClass('ScoreLayout').stream()
        if scoreLayouts:
            scoreLayout = scoreLayouts[0]
        else:
            scoreLayout = None
        self.scoreLayouts = scoreLayouts
        self.firstScoreLayout = scoreLayout

    def parsePartlikeScore(self):
        '''
        called by .parse() if the score has individual parts.

        Calls makeRests() for the part, then creates a PartExporter for each part,
        and runs .parse() on that part.  appends the PartExporter to self.

        Hide rests created at this late stage.

        >>> v = stream.Voice(note.Note())
        >>> m = stream.Measure([meter.TimeSignature(), v])
        >>> GEX = musicxml.m21ToXml.GeneralObjectExporter(m)
        >>> out = GEX.parse()  # out is bytes
        >>> outStr = out.decode('utf-8')  # now is string
        >>> '<note print-object="no" print-spacing="yes">' in outStr
        True
        '''
        # self.parts is a stream of parts
        # hide any rests created at this late stage, because we are
        # merely trying to fill up MusicXML display, not impose things on users
        self.parts.makeRests(refStreamOrTimeRange=self.refStreamOrTimeRange,
                             inPlace=True,
                             hideRests=True,
                             timeRangeFromBarDuration=True,
                             )

        count = 0
        sp = list(self.parts)
        for innerStream in sp:
            count += 1
            # This guards against making an error in a future refactor
            # Raises if editing while iterating instead of casting to list above
            if count > len(sp):  # pragma: no cover
                raise MusicXMLExportException('infinite stream encountered')

            pp = PartExporter(innerStream, parent=self)
            pp.spannerBundle = self.spannerBundle
            pp.parse()
            self.partExporterList.append(pp)

    def parseFlatScore(self):
        '''
        creates a single PartExporter for this Stream and parses it.

        Note that the Score does not need to be totally flat, it just cannot have Parts inside it;
        measures are fine.

        >>> c = converter.parse('tinyNotation: 3/4 c2. d e')
        >>> SX = musicxml.m21ToXml.ScoreExporter(c)
        >>> SX.parseFlatScore()
        >>> len(SX.partExporterList)
        1
        >>> SX.partExporterList[0]
        <music21.musicxml.m21ToXml.PartExporter object at 0x...>
        >>> SX.dump(SX.partExporterList[0].xmlRoot)
        <part id="...">
          <!--========================= Measure 1 ==========================-->
          <measure number="1">...</measure>
        </part>
        >>> del SX.partExporterList[:]  # for garbage collection
        '''
        s = self.stream
        pp = PartExporter(s, parent=self)
        pp.parse()
        self.partExporterList.append(pp)

    def postPartProcess(self):
        '''
        calls .joinPartStaffs() from the
        :class:`~music21.musicxml.partStaffExporter.PartStaffExporterMixin`,
        then calls .setScoreHeader(),
        then appends each PartExporter's xmlRoot from
        self.partExporterList to self.xmlRoot.

        Called automatically by .parse().
        '''
        self.joinPartStaffs()
        self.setScoreHeader()
        for i, pex in enumerate(self.partExporterList):
            self.addDividerComment('Part ' + str(i + 1))
            self.xmlRoot.append(pex.xmlRoot)

    def setScoreHeader(self):
        '''
        Sets the group score-header in <score-partwise>.  Note that score-header is not
        a separate tag, but just a way of grouping things from the tag.

        runs `setTitles()`, `setIdentification()`, `setDefaults()`, changes textBoxes
        to `<credit>` and does the major task of setting up the part-list with `setPartList()`.

        '''
        s = self.stream
        # create score and part list
        # set some score header information from metadata
        self.scoreMetadata = getMetadataFromContext(s)

        self.setTitles()
        self.setIdentification()
        self.setDefaults()
        # add text boxes as Credits
        for tb in self.textBoxes:  # a stream of text boxes
            self.xmlRoot.append(self.textBoxToXmlCredit(tb))

        # the hard one...
        self.setPartList()

    def textBoxToXmlCredit(self, textBox):
        # noinspection PyShadowingNames
        '''
        Convert a music21 TextBox to a MusicXML Credit.

        >>> tb = text.TextBox('testing')
        >>> tb.style.absoluteY = 400
        >>> tb.style.absoluteX = 300
        >>> tb.page = 3
        >>> SX = musicxml.m21ToXml.ScoreExporter()
        >>> mxCredit = SX.textBoxToXmlCredit(tb)
        >>> SX.dump(mxCredit)
        <credit page="3">
          <credit-words default-x="300" default-y="400"
               halign="center" valign="top">testing</credit-words>
        </credit>

        Default of page 1:

        >>> tb = text.TextBox('testing')
        >>> tb.page
        1
        >>> mxCredit = SX.textBoxToXmlCredit(tb)
        >>> SX.dump(mxCredit)
        <credit page="1">...</credit>
        '''
        # use line carriages to separate messages
        mxCredit = Element('credit')
        # TODO: credit-type
        # TODO: link
        # TODO: bookmark
        # TODO: credit-image

        if textBox.page is not None:
            mxCredit.set('page', str(textBox.page))
        else:
            mxCredit.set('page', '1')

        # add all credit words to components
        count = 0

        for line in textBox.content.split('\n'):
            mxCreditWords = Element('credit-words')
            mxCreditWords.text = line
            # TODO: link/bookmark in credit-words
            if count == 0:  # on first, configure properties
                self.setPrintStyleAlign(mxCreditWords, textBox)
                if textBox.hasStyleInformation and textBox.style.justify is not None:
                    mxCreditWords.set('justify', textBox.style.justify)
            mxCredit.append(mxCreditWords)
            count += 1
        return mxCredit

    def setDefaults(self):
        # noinspection PyShadowingNames
        '''
        Returns a default object from self.firstScoreLayout or a very simple one if none exists.

        Simple:

        >>> SX = musicxml.m21ToXml.ScoreExporter()
        >>> mxDefaults = SX.setDefaults()
        >>> SX.dump(mxDefaults)
        <defaults>
          <scaling>
            <millimeters>7</millimeters>
            <tenths>40</tenths>
          </scaling>
        </defaults>

        These numbers come from the `defaults` module:

        >>> defaults.scalingMillimeters
        7
        >>> defaults.scalingTenths
        40

        More complex:

        >>> s = corpus.parse('schoenberg/opus19', 2)
        >>> SX = musicxml.m21ToXml.ScoreExporter(s)
        >>> SX.setScoreLayouts()  # necessary to call before .setDefaults()
        >>> mxDefaults = SX.setDefaults()
        >>> mxDefaults.tag
        'defaults'
        >>> mxScaling = mxDefaults.find('scaling')
        >>> SX.dump(mxScaling)
        <scaling>
          <millimeters>6.1472</millimeters>
          <tenths>40</tenths>
        </scaling>

        >>> mxPageLayout = mxDefaults.find('page-layout')
        >>> SX.dump(mxPageLayout)
        <page-layout>
          <page-height>1818</page-height>
          <page-width>1405</page-width>
          <page-margins>
            <left-margin>83</left-margin>
            <right-margin>83</right-margin>
            <top-margin>103</top-margin>
            <bottom-margin>103</bottom-margin>
          </page-margins>
        </page-layout>

        >>> mxSystemLayout = mxDefaults.find('system-layout')
        >>> SX.dump(mxSystemLayout)
        <system-layout>
          <system-margins>
            <left-margin>0</left-margin>
            <right-margin>0</right-margin>
          </system-margins>
          <system-distance>121</system-distance>
          <top-system-distance>70</top-system-distance>
        </system-layout>

        >>> mxStaffLayoutList = mxDefaults.findall('staff-layout')
        >>> len(mxStaffLayoutList)
        1
        >>> SX.dump(mxStaffLayoutList[0])
        <staff-layout>
          <staff-distance>98</staff-distance>
        </staff-layout>
        '''

        # get score defaults if any:
        if self.firstScoreLayout is None:
            from music21 import layout
            scoreLayout = layout.ScoreLayout()
            scoreLayout.scalingMillimeters = defaults.scalingMillimeters
            scoreLayout.scalingTenths = defaults.scalingTenths
        else:
            scoreLayout = self.firstScoreLayout

        mxDefaults = SubElement(self.xmlRoot, 'defaults')
        if scoreLayout.scalingMillimeters is not None or scoreLayout.scalingTenths is not None:
            mxScaling = SubElement(mxDefaults, 'scaling')
            mxMillimeters = SubElement(mxScaling, 'millimeters')
            mxMillimeters.text = str(scoreLayout.scalingMillimeters)
            mxTenths = SubElement(mxScaling, 'tenths')
            mxTenths.text = str(scoreLayout.scalingTenths)

        if scoreLayout.pageLayout is not None:
            mxPageLayout = self.pageLayoutToXmlPageLayout(scoreLayout.pageLayout)
            mxDefaults.append(mxPageLayout)

        if scoreLayout.systemLayout is not None:
            mxSystemLayout = self.systemLayoutToXmlSystemLayout(scoreLayout.systemLayout)
            mxDefaults.append(mxSystemLayout)

        for staffLayout in scoreLayout.staffLayoutList:
            mxStaffLayout = self.staffLayoutToXmlStaffLayout(staffLayout)
            mxDefaults.append(mxStaffLayout)

        self.addStyleToXmlDefaults(mxDefaults)
        return mxDefaults  # mostly for testing...

    def addStyleToXmlDefaults(self, mxDefaults):
        # noinspection PyShadowingNames
        '''
        Optionally add an <appearance> tag (using `styleToXmlAppearance`)
        and <music-font>, <word-font>, zero or more <lyric-font> tags,
        and zero or more <lyric-language> tags to mxDefaults

        Demonstrating round tripping:

        >>> import xml.etree.ElementTree as ET
        >>> defaults = ET.fromstring('<defaults>'
        ...          + '<music-font font-family="Maestro, Opus" font-weight="bold" />'
        ...          + '<word-font font-family="Garamond" font-style="italic" />'
        ...          + '<lyric-font name="verse" font-size="12" />'
        ...          + '<lyric-font name="chorus" font-size="14" />'
        ...          + '<lyric-language name="verse" xml:lang="fr" />'
        ...          + '<lyric-language name="chorus" xml:lang="en" />'
        ...          + '</defaults>')

        >>> MI = musicxml.xmlToM21.MusicXMLImporter()
        >>> MI.styleFromXmlDefaults(defaults)
        >>> SX = musicxml.m21ToXml.ScoreExporter(MI.stream)
        >>> mxDefaults = ET.Element('defaults')
        >>> SX.addStyleToXmlDefaults(mxDefaults)
        >>> SX.dump(mxDefaults)
        <defaults>
            <music-font font-family="Maestro,Opus" font-weight="bold" />
            <word-font font-family="Garamond" font-style="italic" />
            <lyric-font font-size="12" name="verse" />
            <lyric-font font-size="14" name="chorus" />
            <lyric-language name="verse" xml:lang="fr" />
            <lyric-language name="chorus" xml:lang="en" />
        </defaults>
        '''
        if not self.stream.hasStyleInformation:
            return

        mxAppearance = self.styleToXmlAppearance()
        if mxAppearance is not None:
            mxDefaults.append(mxAppearance)

        st = self.stream.style
        if st.musicFont is not None:
            mxMusicFont = SubElement(mxDefaults, 'music-font')
            self.setFont(mxMusicFont, st.musicFont)

        if st.wordFont is not None:
            mxWordFont = SubElement(mxDefaults, 'word-font')
            self.setFont(mxWordFont, st.wordFont)

        for lyricName, lyricFont in st.lyricFonts:
            mxLyricFont = SubElement(mxDefaults, 'lyric-font')
            if lyricFont is not None:
                self.setFont(mxLyricFont, lyricFont)
            if lyricName is not None:
                mxLyricFont.set('name', lyricName)

        for lyricType, lyricLang in st.lyricLanguages:
            mxLyricLanguage = SubElement(mxDefaults, 'lyric-language')
            if lyricType is not None:
                mxLyricLanguage.set('name', lyricType)
            if lyricLang is not None:
                mxLyricLanguage.set('xml:lang', lyricLang)

    def styleToXmlAppearance(self):
        # noinspection PyShadowingNames
        '''
        Populates the <appearance> tag of the <defaults> with
        information from the stream's .style information.

        >>> s = stream.Score()
        >>> s.style.lineWidths.append(('beam', 5.0))
        >>> s.style.noteSizes.append(('cue', 75))
        >>> s.style.distances.append(('hyphen', 0.1))
        >>> s.style.otherAppearances.append(('flags', 'wavy'))
        >>> SX = musicxml.m21ToXml.ScoreExporter(s)
        >>> mxAppearance = SX.styleToXmlAppearance()
        >>> SX.dump(mxAppearance)
        <appearance>
          <line-width type="beam">5.0</line-width>
          <note-size type="cue">75</note-size>
          <distance type="hyphen">0.1</distance>
          <other-appearance type="flags">wavy</other-appearance>
        </appearance>
        '''
        st = self.stream.style

        if (not st.lineWidths
                and not st.noteSizes
                and not st.distances
                and not st.otherAppearances):
            return None  # appearance tag cannot be empty

        mxAppearance = Element('appearance')
        for thisProperty, tag in [('lineWidths', 'line-width'),
                                  ('noteSizes', 'note-size'),
                                  ('distances', 'distance'),
                                  ('otherAppearances', 'other-appearance')]:
            propertyList = getattr(st, thisProperty)
            for propertyType, propertyValue in propertyList:
                mxProperty = SubElement(mxAppearance, tag)
                mxProperty.set('type', propertyType)
                mxProperty.text = str(propertyValue)

        return mxAppearance

    def setPartList(self):
        # noinspection PyShadowingNames
        '''
        Returns a <part-list> and appends it to self.xmlRoot.

        This is harder than it looks because MusicXML and music21's idea of where to store
        staff-groups are quite different.

        We find each stream in self.partExporterList, then look at the StaffGroup spanners in
        self.spannerBundle.  If the part is the first element in a StaffGroup then we add a
        <staff-group> object with 'start' as the starting point (and same for multiple StaffGroups)
        this is in `staffGroupToXmlPartGroup(sg)`.
        then we add the <score-part> descriptor of the part and its instruments, etc. (currently
        just one!), then we iterate again through all StaffGroups and if this part is the last
        element in a StaffGroup we add a <staff-group> descriptor with type="stop".

        This Bach example has four parts and one staff-group bracket linking them:

        >>> b = corpus.parse('bwv66.6')
        >>> SX = musicxml.m21ToXml.ScoreExporter(b)

        Needs some strange setup to make this work in a demo.  `.parse()` takes care of all this.

        >>> SX.scorePreliminaries()
        >>> SX.parsePartlikeScore()

        >>> mxPartList = SX.setPartList()
        >>> SX.dump(mxPartList)
        <part-list>
          <part-group number="1" type="start">...
          <score-part id="P1">...
          <score-part id="P2">...
          <score-part id="P3">...
          <score-part id="P4">...
          <part-group number="1" type="stop" />
        </part-list>

        And with a piano staff, to observe that only one <part> tag has both "start" and "stop":

        >>> cpe = corpus.parse('cpebach')
        >>> SX = musicxml.m21ToXml.ScoreExporter(cpe)
        >>> SX.scorePreliminaries()
        >>> SX.parsePartlikeScore()

        >>> mxPartList = SX.setPartList()
        >>> SX.dump(mxPartList)
        <part-list>
          <part-group number="1" type="start">...
          <part-group number="1" type="stop" />
        </part-list>
        '''

        spannerBundle = self.spannerBundle

        mxPartList = SubElement(self.xmlRoot, 'part-list')
        # mxComponents is just a list
        # returns a spanner bundle
        staffGroups = spannerBundle.getByClass('StaffGroup')
        # environLocal.printDebug(['got staff groups', staffGroups])

        # first, find which parts are start/end of partGroups
        partGroupIndexRef = {}  # have id be key
        partGroupIndex = 1  # start by 1 by convention
        for pex in self.partExporterList:
            p = pex.stream
            # check for first
            for sg in staffGroups:
                if sg.isFirst(p):
                    mxPartGroup = self.staffGroupToXmlPartGroup(sg)
                    mxPartGroup.set('number', str(partGroupIndex))
                    # assign the spanner in the dictionary
                    partGroupIndexRef[partGroupIndex] = sg
                    partGroupIndex += 1  # increment for next usage
                    mxPartList.append(mxPartGroup)
            # add score part
            mxScorePart = pex.getXmlScorePart()
            mxPartList.append(mxScorePart)
            # check for last
            activeIndex = None
            for sg in staffGroups:
                # Handle last part in the StaffGroup
                # as well as the first part in the StaffGroup if it was joined to the others
                # In that latter case, we need the <part-group type="stop" /> on the FIRST m21 part
                if (sg.isLast(p) or (sg in self.joinedGroups and sg.isFirst(p))):
                    # find the spanner in the dictionary already-assigned
                    for key, value in partGroupIndexRef.items():
                        if value is sg:
                            activeIndex = key
                            break
                    mxPartGroup = Element('part-group')
                    mxPartGroup.set('type', 'stop')
                    if activeIndex is not None:
                        mxPartGroup.set('number', str(activeIndex))
                    mxPartList.append(mxPartGroup)

        return mxPartList

    def staffGroupToXmlPartGroup(self, staffGroup):
        # noinspection PyShadowingNames
        '''
        Create and configure an mxPartGroup object for the 'start' tag
        from a staff group spanner. Note that this object
        is not completely formed by this procedure. (number isn't done...)

        >>> b = corpus.parse('bwv66.6')
        >>> SX = musicxml.m21ToXml.ScoreExporter(b)
        >>> firstStaffGroup = b.spannerBundle.getByClass('StaffGroup')[0]
        >>> mxPartGroup = SX.staffGroupToXmlPartGroup(firstStaffGroup)
        >>> SX.dump(mxPartGroup)
        <part-group type="start">
          <group-symbol>bracket</group-symbol>
          <group-barline>yes</group-barline>
        </part-group>

        At this point, you should set the number of the mxPartGroup, since it is required:

        >>> mxPartGroup.set('number', str(1))


        What can we do with it?

        >>> firstStaffGroup.name = 'Voices'
        >>> firstStaffGroup.abbreviation = 'Ch.'
        >>> firstStaffGroup.symbol = 'brace' # 'none', 'brace', 'line', 'bracket', 'square'
        >>> firstStaffGroup.barTogether = False  # True, False, or 'Mensurstrich'
        >>> mxPartGroup = SX.staffGroupToXmlPartGroup(firstStaffGroup)
        >>> SX.dump(mxPartGroup)
        <part-group type="start">
          <group-name>Voices</group-name>
          <group-abbreviation>Ch.</group-abbreviation>
          <group-symbol>brace</group-symbol>
          <group-barline>no</group-barline>
        </part-group>

        Now we avoid printing the name of the group:

        >>> firstStaffGroup.style.hideObjectOnPrint = True
        >>> mxPartGroup = SX.staffGroupToXmlPartGroup(firstStaffGroup)
        >>> SX.dump(mxPartGroup)
        <part-group type="start">
          <group-name>Voices</group-name>
          <group-name-display print-object="no" />
          <group-abbreviation>Ch.</group-abbreviation>
          <group-symbol>brace</group-symbol>
          <group-barline>no</group-barline>
        </part-group>
        '''
        mxPartGroup = Element('part-group')
        mxPartGroup.set('type', 'start')
        seta = _setTagTextFromAttribute
        seta(staffGroup, mxPartGroup, 'group-name', 'name')
        if staffGroup.style.hideObjectOnPrint:
            mxGroupNameDisplay = SubElement(mxPartGroup, 'group-name-display')
            mxGroupNameDisplay.set('print-object', 'no')
        seta(staffGroup, mxPartGroup, 'group-abbreviation', 'abbreviation')
        mxGroupSymbol = seta(staffGroup, mxPartGroup, 'group-symbol', 'symbol')
        if mxGroupSymbol is not None:
            self.setColor(mxGroupSymbol, staffGroup)
            self.setPosition(mxGroupSymbol, staffGroup)

        mxGroupBarline = SubElement(mxPartGroup, 'group-barline')
        if staffGroup.barTogether is True:
            mxGroupBarline.text = 'yes'
        elif staffGroup.barTogether is False:
            mxGroupBarline.text = 'no'
        elif staffGroup.barTogether == 'Mensurstrich':
            mxGroupBarline.text = 'Mensurstrich'
        # TODO: group-time
        self.setEditorial(mxPartGroup, staffGroup)

        # environLocal.printDebug(['configureMxPartGroupFromStaffGroup: mxPartGroup', mxPartGroup])
        return mxPartGroup

    def setIdentification(self):
        # noinspection SpellCheckingInspection, PyShadowingNames
        '''
        Returns an identification object from self.scoreMetadata.  And appends to the score...

        For defaults:

        >>> SX = musicxml.m21ToXml.ScoreExporter()
        >>> mxIdentification = SX.setIdentification()
        >>> SX.dump(mxIdentification)
        <identification>
          <creator type="composer">Music21</creator>
          <encoding>
            <encoding-date>20...-...-...</encoding-date>
            <software>music21 v...</software>
          </encoding>
        </identification>

        More realistic:

        >>> md = metadata.Metadata()
        >>> md.composer = 'Francesca Caccini'
        >>> c = metadata.Contributor(role='arranger', name='Aliyah Shanti')
        >>> md.addContributor(c)

        need a fresh ScoreExporter ...otherwise appends to existing mxIdentification


        >>> SX = musicxml.m21ToXml.ScoreExporter()
        >>> SX.scoreMetadata = md
        >>> mxIdentification = SX.setIdentification()
        >>> SX.dump(mxIdentification)
        <identification>
          <creator type="composer">Francesca Caccini</creator>
          <creator type="arranger">Aliyah Shanti</creator>
          <encoding>
            <encoding-date>...</encoding-date>
            <software>music21 v...</software>
          </encoding>
        </identification>

        '''
        if self.mxIdentification is not None:
            mxId = self.mxIdentification
        else:
            mxId = SubElement(self.xmlRoot, 'identification')
            self.mxIdentification = mxId

        # creators
        foundOne = False
        if self.scoreMetadata is not None:
            for c in self.scoreMetadata.contributors:
                mxCreator = self.contributorToXmlCreator(c)
                mxId.append(mxCreator)
                foundOne = True

        if foundOne is False:
            mxCreator = SubElement(mxId, 'creator')
            mxCreator.set('type', 'composer')
            mxCreator.text = defaults.author

        if self.scoreMetadata is not None and self.scoreMetadata.copyright is not None:
            c = self.scoreMetadata.copyright
            mxRights = SubElement(mxId, 'rights')
            if c.role is not None:
                mxRights.set('type', c.role)
            mxRights.text = str(c)

        # Encoding does its own append...
        self.setEncoding()
        # TODO: source
        # TODO: relation
        self.metadataToMiscellaneous()

        return mxId

    def metadataToMiscellaneous(self, md=None):
        # noinspection PyShadowingNames
        '''
        Returns an mxMiscellaneous of information from metadata object md or
        from self.scoreMetadata if md is None.  If the mxMiscellaneous object
        has any miscellaneous-fields, then it is appended to self.mxIdentification
        if it exists.

        >>> SX = musicxml.m21ToXml.ScoreExporter()
        >>> md = metadata.Metadata()
        >>> md.date = metadata.primitives.DateRelative('1689', 'onOrBefore')
        >>> md.localeOfComposition = 'Rome'

        >>> mxMisc = SX.metadataToMiscellaneous(md)
        >>> SX.dump(mxMisc)
        <miscellaneous>
          <miscellaneous-field name="date">1689/--/-- or earlier</miscellaneous-field>
          <miscellaneous-field name="localeOfComposition">Rome</miscellaneous-field>
        </miscellaneous>
        '''
        if md is None and self.scoreMetadata is None:
            return None
        elif md is None:
            md = self.scoreMetadata

        mxMiscellaneous = Element('miscellaneous')

        foundOne = False
        for name, value in md.all(skipContributors=True):
            if name in ('movementName', 'movementNumber', 'title', 'copyright'):
                continue
            mxMiscField = SubElement(mxMiscellaneous, 'miscellaneous-field')
            mxMiscField.set('name', name)
            mxMiscField.text = value
            foundOne = True

        if self.mxIdentification is not None and foundOne:
            self.mxIdentification.append(mxMiscellaneous)

        # for testing:
        return mxMiscellaneous

    def setEncoding(self):
        # noinspection PyShadowingNames
        '''
        Returns an encoding object that might have information about <supports> also.
        and appends to mxIdentification (if any)

        Will use the date of generation as encoding-date.

        >>> SX = musicxml.m21ToXml.ScoreExporter()
        >>> mxEncoding = SX.setEncoding()
        >>> SX.dump(mxEncoding)
        <encoding>
          <encoding-date>20...-...-...</encoding-date>
          <software>music21 v...</software>
        </encoding>

        Encoding-date is in YYYY-MM-DD format.
        '''
        if self.mxIdentification is not None:
            mxEncoding = SubElement(self.mxIdentification, 'encoding')
        else:
            mxEncoding = Element('encoding')

        mxEncodingDate = SubElement(mxEncoding, 'encoding-date')
        mxEncodingDate.text = str(datetime.date.today())  # right format...
        # TODO: encoder

        if self.scoreMetadata is not None:
            for software in self.scoreMetadata.software:
                mxSoftware = SubElement(mxEncoding, 'software')
                mxSoftware.text = software

        else:
            mxSoftware = SubElement(mxEncoding, 'software')
            mxSoftware.text = defaults.software

        # TODO: encoding-description
        mxSupportsList = self.getSupports()
        for mxSupports in mxSupportsList:
            mxEncoding.append(mxSupports)

        return mxEncoding  # for testing...

    def getSupports(self):
        '''
        return a list of <supports> tags  for what this supports.  Does not append

        Currently just supports new-system and new-page if s.definesExplicitSystemBreaks
        and s.definesExplicitPageBreaks is True.

        >>> SX = musicxml.m21ToXml.ScoreExporter()
        >>> SX.getSupports()
        []
        >>> SX.stream.definesExplicitSystemBreaks = True
        >>> SX.getSupports()
        [<Element 'supports' at 0x...>]
        >>> SX.dump(SX.getSupports()[0])
        <supports attribute="new-system" element="print" type="yes" value="yes" />

        >>> SX.stream.definesExplicitPageBreaks = True
        >>> SX.dump(SX.getSupports()[1])
        <supports attribute="new-page" element="print" type="yes" value="yes" />

        '''
        # pylint: disable=redefined-builtin
        def getSupport(attribute, type, value, element):  # @ReservedAssignment
            su = Element('supports')
            su.set('attribute', attribute)
            su.set('type', type)
            su.set('value', value)
            su.set('element', element)
            return su

        supportsList = []
        s = self.stream
        if s.definesExplicitSystemBreaks is True:
            supportsList.append(getSupport('new-system', 'yes', 'yes', 'print'))

        if s.definesExplicitPageBreaks is True:
            supportsList.append(getSupport('new-page', 'yes', 'yes', 'print'))

        return supportsList

    def setTitles(self):
        '''
        puts work (with work-title), movement-number, movement-title into the self.xmlRoot
        '''
        mdObj = self.scoreMetadata
        if self.scoreMetadata is None:
            mdObj = metadata.Metadata()
        mxScoreHeader = self.xmlRoot
        mxWork = Element('work')
        # TODO: work-number
        if mdObj.title not in (None, ''):
            # environLocal.printDebug(['metadataToMx, got title', mdObj.title])
            mxWorkTitle = SubElement(mxWork, 'work-title')
            mxWorkTitle.text = str(mdObj.title)

        if mxWork:
            mxScoreHeader.append(mxWork)

        if mdObj.movementNumber not in (None, ''):
            mxMovementNumber = SubElement(mxScoreHeader, 'movement-number')
            mxMovementNumber.text = str(mdObj.movementNumber)

        # musicxml often defaults to show only movement title
        # if no movement title is found, get the .title attr
        mxMovementTitle = SubElement(mxScoreHeader, 'movement-title')
        if mdObj.movementName not in (None, ''):
            mxMovementTitle.text = str(mdObj.movementName)
        else:  # it is none
            if mdObj.title is not None:
                mxMovementTitle.text = str(mdObj.title)
            else:
                mxMovementTitle.text = defaults.title

    def contributorToXmlCreator(self, c):
        # noinspection SpellCheckingInspection, PyShadowingNames
        '''
        Return a <creator> tag from a :class:`~music21.metadata.Contributor` object.

        >>> md = metadata.Metadata()
        >>> md.composer = 'Oliveros, Pauline'
        >>> contrib = md.contributors[0]
        >>> contrib
        <music21.metadata.primitives.Contributor composer:Oliveros, Pauline>

        >>> SX = musicxml.m21ToXml.ScoreExporter()
        >>> mxCreator = SX.contributorToXmlCreator(contrib)
        >>> SX.dump(mxCreator)
        <creator type="composer">Oliveros, Pauline</creator>
        '''
        mxCreator = Element('creator')
        if c.role is not None:
            mxCreator.set('type', str(c.role))
        if c.name is not None:
            mxCreator.text = c.name
        return mxCreator

# ------------------------------------------------------------------------------


class PartExporter(XMLExporterBase):
    '''
    Object to convert one Part stream to a <part> tag on .parse()
    '''

    def __init__(self, partObj: Union[stream.Part, stream.Score, None] = None, parent=None):
        super().__init__()
        # partObj can be a Score IF it has no parts within it.  But better to
        # always have it be a Part

        if partObj is None:
            partObj = stream.Part()
        self.stream: Union[stream.Part, stream.Score] = partObj
        self.parent = parent  # ScoreExporter
        self.xmlRoot = Element('part')

        if parent is None:
            self.meterStream = stream.Stream()
            self.refStreamOrTimeRange = [0.0, 0.0]
            self.midiChannelList = []
        else:
            self.meterStream = parent.meterStream
            self.refStreamOrTimeRange = parent.refStreamOrTimeRange
            self.midiChannelList = parent.midiChannelList  # shared list

        self.instrumentStream = None
        self.firstInstrumentObject = None

        # keep track of this so that we only put out new attributes when something
        # has changed
        self.lastDivisions = None

        self.spannerBundle = partObj.spannerBundle

    def parse(self):
        '''
        Set up instruments, create a partId (if no good one exists) and sets it on
        <part>, fixes up the notation (`fixupNotationFlat()` or `fixupNotationMeasured()`)
        setsIdLocals on spanner bundle. runs parse() on each measure's MeasureExporter and
        appends the output to the <part> object.

        In other words, one-stop shopping.
        '''
        self.instrumentSetup()

        self.xmlRoot.set('id', str(self.firstInstrumentObject.partId))

        # Split complex durations in place
        self.stream = self.stream.splitAtDurations(recurse=True)[0]

        # Suppose that everything below this is a measure
        if not self.stream[stream.Measure]:
            self.fixupNotationFlat()
        else:
            self.fixupNotationMeasured()
        # make sure that all instances of the same class have unique ids
        self.spannerBundle.setIdLocals()
        for m in self.stream.getElementsByClass(stream.Measure):
            self.addDividerComment('Measure ' + str(m.number))
            measureExporter = MeasureExporter(m, parent=self)
            measureExporter.spannerBundle = self.spannerBundle
            try:
                mxMeasure = measureExporter.parse()
            except MusicXMLExportException as e:
                e.measureNumber = str(m.number)
                e.partName = self.stream.partName
                raise e
            self.xmlRoot.append(mxMeasure)

        return self.xmlRoot

    def instrumentSetup(self):
        '''
        sets self.instrumentStream and self.firstInstrumentObject for the stream,
        checks for a unique midiChannel and then blocks it off from future use.

        Note that there's a deficiency currently that only the first instrument is fully
        converted.

        >>> p = converter.parse('tinyNotation: 4/4 c1 d1 e1')
        >>> p.getElementsByClass('Measure')[0].insert(0, instrument.Clarinet())
        >>> p.getElementsByClass('Measure')[1].insert(0, instrument.BassClarinet())
        >>> PEX = musicxml.m21ToXml.PartExporter(p)
        >>> PEX.instrumentStream is None
        True
        >>> PEX.firstInstrumentObject is None
        True
        >>> PEX.instrumentSetup()
        >>> PEX.instrumentStream
        <music21.stream.Part 0x10ae02780>

        The "P" signifies that it is the main instrument associated with a Part.

        >>> PEX.instrumentStream.show('text')
        {0.0} <music21.instrument.Clarinet 'P...: Clarinet'>
        {4.0} <music21.instrument.BassClarinet 'Bass clarinet'>
        '''
        # get a default instrument if not assigned
        self.instrumentStream = self.stream.getInstruments(returnDefault=True, recurse=True)
        self.firstInstrumentObject = self.instrumentStream[0]  # store first, as handled differently

        if self.parent is not None:
            instIdList = [x.partId for x in self.parent.instrumentList]
        else:
            instIdList = [self.stream.id]

        firstInstId = self.firstInstrumentObject.partId
        if firstInstId in instIdList or firstInstId is None:  # must have unique ids
            self.firstInstrumentObject.partIdRandomize()  # set new random id

        for thisInstrument in self.instrumentStream:
            if (thisInstrument.midiChannel is None
                    or thisInstrument.midiChannel in self.midiChannelList):
                try:
                    thisInstrument.autoAssignMidiChannel(usedChannels=self.midiChannelList)
                except exceptions21.InstrumentException as e:
                    environLocal.warn(str(e))

            # this is shared among all PartExporters, so long as they are created by a
            # ScoreExporter
            self.midiChannelList.append(thisInstrument.midiChannel)
            # environLocal.printDebug(['midiChannel list', self.midiChannelList])

            # add to list for checking on next part
            if self.parent is not None:
                self.parent.instrumentList.append(thisInstrument)
            # force this instrument into this part
            # meterStream is only used here if there are no measures
            # defined in this part

            if thisInstrument.instrumentId is None:
                thisInstrument.instrumentIdRandomize()

    def fixupNotationFlat(self):
        '''
        Runs makeNotation on a flatStream, such as one lacking measures.
        '''
        part = self.stream
        part.makeMutable()  # must mutate
        # try to add measures if none defined
        # returns a new stream w/ new Measures but the same objects
        part.makeNotation(meterStream=self.meterStream,
                          refStreamOrTimeRange=self.refStreamOrTimeRange,
                          inPlace=True)
        # environLocal.printDebug(['fixupNotationFlat: post makeNotation, length',
        #                    len(measureStream)])

        # after calling measuresStream, need to update Spanners, as a deepcopy
        # has been made
        # might need to getAll b/c might need spanners
        # from a higher level container
        # allContexts = []
        # spannerContext = measureStream.flat.getContextByClass('Spanner')
        # while spannerContext:
        #    allContexts.append(spannerContext)
        #    spannerContext = spannerContext.getContextByClass('Spanner')
        #
        # spannerBundle = spanner.SpannerBundle(allContexts)
        # only getting spanners at this level
        # spannerBundle = spanner.SpannerBundle(measureStream.flat)
        self.spannerBundle = part.spannerBundle

    def fixupNotationMeasured(self):
        '''
        Checks to see if there are any attributes in the part stream and moves
        them into the first measure if necessary.

        Checks if makeAccidentals is run, and haveBeamsBeenMade is done, and
        haveTupletBracketsBeenMade is done.

        Changed in v7 -- no longer accepts `measureStream` argument.
        '''
        part = self.stream
        measures = part.getElementsByClass(stream.Measure)
        first_measure = measures.first()
        if not first_measure:
            return
        # check that first measure has any attributes in outer Stream
        # this is for non-standard Stream formations (some kern imports)
        # that place key/clef information in the containing stream
        if hasattr(first_measure, 'clef') and first_measure.clef is None:
            first_measure.makeMutable()  # must mutate
            outerClefs = part.getElementsByClass('Clef')
            if outerClefs:
                first_measure.clef = outerClefs.first()

        if hasattr(first_measure, 'keySignature') and first_measure.keySignature is None:
            first_measure.makeMutable()  # must mutate
            outerKeySignatures = part.getElementsByClass('KeySignature')
            if outerKeySignatures:
                first_measure.keySignature = outerKeySignatures.first()

        if hasattr(first_measure, 'timeSignature') and first_measure.timeSignature is None:
            first_measure.makeMutable()  # must mutate
            outerTimeSignatures = part.getElementsByClass('TimeSignature')
            if outerTimeSignatures:
<<<<<<< HEAD
                measureStream[0].timeSignature = outerTimeSignatures[0]
        # see if accidentals/beams/tuplets should be processed
        if not measureStream.streamStatus.accidentals:
            measureStream.makeAccidentals(inPlace=True)
        if not measureStream.streamStatus.beams:
            measureStream.makeBeams(inPlace=True)
        if not measureStream.streamStatus.tuplets:
            stream.makeNotation.makeTupletBrackets(measureStream, inPlace=True)
=======
                first_measure.timeSignature = outerTimeSignatures.first()

        # see if accidentals/beams can be processed
        if not part.streamStatus.haveAccidentalsBeenMade():
            part.makeAccidentals(inPlace=True)
        if not part.streamStatus.beams:
            try:
                part.makeBeams(inPlace=True)
            except exceptions21.StreamException:  # no measures or no time sig?
                pass
        if part.streamStatus.haveTupletBracketsBeenMade() is False:
            stream.makeNotation.makeTupletBrackets(part, inPlace=True)
>>>>>>> e030bee3

        if not self.spannerBundle:
            self.spannerBundle = part.spannerBundle

    def getXmlScorePart(self):
        '''
        make a <score-part> from a music21 Part object and a parsed mxPart (<part>) element.

        contains details about instruments, etc.

        called directly by the ScoreExporter as a late part of the processing.
        '''
        part = self.stream
        mxScorePart = Element('score-part')
        # TODO: identification -- specific metadata... could go here...
        mxScorePart.set('id', self.xmlRoot.get('id'))

        mxPartName = SubElement(mxScorePart, 'part-name')
        if hasattr(part, 'partName') and part.partName is not None:
            mxPartName.text = part.partName
        else:
            mxPartName.text = defaults.partName

        if part.hasStyleInformation and not part.style.printPartName:
            mxPartName.set('print-object', 'no')

        # TODO: part-name-display

        if hasattr(self.stream, 'partAbbreviation') and part.partAbbreviation is not None:
            mxPartAbbreviation = SubElement(mxScorePart, 'part-abbreviation')
            mxPartAbbreviation.text = part.partAbbreviation

            if part.hasStyleInformation and not part.style.printPartAbbreviation:
                mxPartAbbreviation.set('print-object', 'no')

        # TODO: part-abbreviation-display
        # TODO: group

        # TODO: unbounded...
        i = self.firstInstrumentObject

        if (i.instrumentName is not None or i.instrumentAbbreviation is not None
                or i.midiProgram is not None):
            mxScorePart.append(self.instrumentToXmlScoreInstrument(i))

        # TODO: midi-device
        if i.midiProgram is not None:
            mxScorePart.append(self.instrumentToXmlMidiInstrument(i))

        return mxScorePart

    def instrumentToXmlScoreInstrument(self, i):
        # noinspection SpellCheckingInspection, PyShadowingNames
        '''
        Convert an :class:`~music21.instrument.Instrument` object to a
        <score-instrument> element and return it.

        >>> i = instrument.Clarinet()
        >>> i.instrumentId = 'clarinet1'
        >>> i.midiChannel = 4
        >>> PEX = musicxml.m21ToXml.PartExporter()
        >>> mxScoreInstrument = PEX.instrumentToXmlScoreInstrument(i)
        >>> PEX.dump(mxScoreInstrument)
        <score-instrument id="clarinet1">
          <instrument-name>Clarinet</instrument-name>
          <instrument-abbreviation>Cl</instrument-abbreviation>
        </score-instrument>

        >>> i.instrumentName = "Klarinette 1."
        >>> i.instrumentAbbreviation = 'Kl.1'
        >>> mxScoreInstrument = PEX.instrumentToXmlScoreInstrument(i)
        >>> PEX.dump(mxScoreInstrument)
        <score-instrument id="clarinet1">
          <instrument-name>Klarinette 1.</instrument-name>
          <instrument-abbreviation>Kl.1</instrument-abbreviation>
        </score-instrument>
        '''
        mxScoreInstrument = Element('score-instrument')
        mxScoreInstrument.set('id', str(i.instrumentId))
        mxInstrumentName = SubElement(mxScoreInstrument, 'instrument-name')
        mxInstrumentName.text = str(i.instrumentName)
        if i.instrumentAbbreviation is not None:
            mxInstrumentAbbreviation = SubElement(mxScoreInstrument, 'instrument-abbreviation')
            mxInstrumentAbbreviation.text = str(i.instrumentAbbreviation)
        # TODO: instrument-sound
        # TODO: solo / ensemble
        # TODO: virtual-instrument

        return mxScoreInstrument

    def instrumentToXmlMidiInstrument(self, i):
        # noinspection PyShadowingNames
        '''
        Convert an instrument object to a <midi-instrument> tag and return the element

        >>> i = instrument.Clarinet()
        >>> i.instrumentId = 'clarinet1'
        >>> i.midiChannel = 4
        >>> PEX = musicxml.m21ToXml.PartExporter()
        >>> mxMidiInstrument = PEX.instrumentToXmlMidiInstrument(i)
        >>> PEX.dump(mxMidiInstrument)
        <midi-instrument id="clarinet1">
          <midi-channel>5</midi-channel>
          <midi-program>72</midi-program>
        </midi-instrument>
        '''
        mxMidiInstrument = Element('midi-instrument')
        mxMidiInstrument.set('id', str(i.instrumentId))
        if i.midiChannel is None:
            i.autoAssignMidiChannel()
            # TODO: allocate channels from a higher level
        mxMidiChannel = SubElement(mxMidiInstrument, 'midi-channel')
        mxMidiChannel.text = str(i.midiChannel + 1)
        # TODO: midi-name
        # TODO: midi-bank
        mxMidiProgram = SubElement(mxMidiInstrument, 'midi-program')
        mxMidiProgram.text = str(i.midiProgram + 1)
        # TODO: midi-unpitched
        # TODO: volume
        # TODO: pan
        # TODO: elevation
        return mxMidiInstrument


# ------------------------------------------------------------------------------

class MeasureExporter(XMLExporterBase):
    classesToMethods = OrderedDict(
        [
            ('Note', 'noteToXml'),
            ('NoChord', 'noChordToXml'),
            ('ChordWithFretBoard', 'chordWithFretBoardToXml'),
            ('ChordSymbol', 'chordSymbolToXml'),
            ('Chord', 'chordToXml'),
            ('Rest', 'restToXml'),
            # Skipping unpitched for now
            ('Dynamic', 'dynamicToXml'),
            ('Segno', 'segnoToXml'),
            ('Coda', 'codaToXml'),
            ('MetronomeMark', 'tempoIndicationToXml'),
            ('MetricModulation', 'tempoIndicationToXml'),
            ('TextExpression', 'textExpressionToXml'),
            ('RepeatExpression', 'textExpressionToXml'),
            ('RehearsalMark', 'rehearsalMarkToXml'),
        ]
    )

    # these need to be wrapped in an attributes tag if not at the beginning of the measure.
    wrapAttributeMethodClasses = OrderedDict(
        [('Clef', 'clefToXml'),
         ('KeySignature', 'keySignatureToXml'),
         ('TimeSignature', 'timeSignatureToXml'),
         ])

    ignoreOnParseClasses = {'LayoutBase', 'Barline'}

    def __init__(self, measureObj=None, parent=None):
        super().__init__()
        if measureObj is not None:
            self.stream = measureObj
        else:  # no point, but...
            self.stream = stream.Measure()

        self.parent = parent  # PartExporter
        self.xmlRoot = Element('measure')
        self.currentDivisions = defaults.divisionsPerQuarter

        # TODO: allow for mid-measure transposition changes.
        self.transpositionInterval = None
        self.mxTranspose = None
        self.measureOffsetStart = 0.0
        self.offsetInMeasure = 0.0
        self.currentVoiceId: Optional[int] = None
        self.nextFreeVoiceNumber = 1

        self.rbSpanners = []  # repeatBracket spanners

        if parent is None:
            self.spannerBundle = spanner.SpannerBundle()
        else:
            self.spannerBundle = parent.spannerBundle

        self.objectSpannerBundle = self.spannerBundle  # will change for each element.

    def parse(self):
        '''
        main parse call.

        deals with transposing, repeat brackets, setting measureNumber and width,
        the first mxPrint, the first <attributes> tag, the left barline, parsing all internal
        elements, setting the right barline, then returns the root <measure> tag.
        '''
        self.setTranspose()
        self.setRbSpanners()
        self.setMxAttributes()
        self.setMxPrint()
        self.setMxAttributesObjectForStartOfMeasure()
        self.setLeftBarline()
        # BIG ONE
        self.mainElementsParse()
        # continue
        self.setRightBarline()
        return self.xmlRoot

    def mainElementsParse(self):
        '''
        deals with parsing all the elements in a stream, whether it has voices or not.
        '''
        m = self.stream
        # need to handle objects in order when creating musicxml
        # we thus assume that objects are sorted here

        if not m.hasVoices():
            self.parseFlatElements(m, backupAfterwards=False)
            return

        nonVoiceMeasureItems = m.getElementsNotOfClass('Voice').stream()
        self.parseFlatElements(nonVoiceMeasureItems, backupAfterwards=True)

        allVoices = list(m.voices)
        for i, v in enumerate(allVoices):
            if i == len(allVoices) - 1:
                backupAfterwards = False
            else:
                backupAfterwards = True

            # Assumes voices are flat...
            self.parseFlatElements(v, backupAfterwards=backupAfterwards)

    def parseFlatElements(self, m, *, backupAfterwards=False):
        '''
        Deals with parsing all the elements in .elements, assuming that .elements is flat.

        m here can be a Measure or Voice, but flat...

        If m is a 'Voice' class, we use the .id element to set self.currentVoiceId and then
        send a backup tag to go back to the beginning of the measure.

        Note that if the .id is high enough to be an id(x) memory location, then a small
        voice number is used instead.
        '''
        root = self.xmlRoot
        divisions = self.currentDivisions
        self.offsetInMeasure = 0.0
        if 'Voice' in m.classes:
            m: stream.Voice
            if isinstance(m.id, int) and m.id < defaults.minIdNumberToConsiderMemoryLocation:
                voiceId = m.id
            elif isinstance(m.id, int):
                voiceId = self.nextFreeVoiceNumber
                self.nextFreeVoiceNumber += 1
            else:
                voiceId = m.id
        else:
            voiceId = None

        self.currentVoiceId = voiceId

        # group all objects by offsets and then do a different order than normal sort.
        # that way chord symbols and other 0-width objects appear before notes as much as
        # possible.
        for objGroup in OffsetIterator(m):
            groupOffset = m.elementOffset(objGroup[0])
            amountToMoveForward = int(round(divisions * (groupOffset
                                                             - self.offsetInMeasure)))
            if amountToMoveForward > 0:
                # gap in stream!
                mxForward = Element('forward')
                mxDuration = SubElement(mxForward, 'duration')
                mxDuration.text = str(amountToMoveForward)
                root.append(mxForward)
                self.offsetInMeasure = groupOffset

            notesForLater = []
            for obj in objGroup:
                # we do all non-note elements (including ChordSymbols)
                # first before note elements, in musicxml
                if 'GeneralNote' in obj.classes and 'Harmony' not in obj.classes:
                    notesForLater.append(obj)
                else:
                    self.parseOneElement(obj)

            for n in notesForLater:
                self.parseOneElement(n)

        if backupAfterwards:
            # return to the beginning of the measure.
            amountToBackup = round(divisions * self.offsetInMeasure)
            if amountToBackup:
                mxBackup = Element('backup')
                mxDuration = SubElement(mxBackup, 'duration')
                mxDuration.text = str(amountToBackup)
                root.append(mxBackup)

        self.currentVoiceId = None

    def parseOneElement(self, obj):
        '''
        parse one element completely and add it to xmlRoot, updating
        offsetInMeasure, etc.
        '''
        root = self.xmlRoot
        self.objectSpannerBundle = self.spannerBundle.getBySpannedElement(obj)
        preList, postList = self.prePostObjectSpanners(obj)

        for sp in preList:  # directions that precede the element
            root.append(sp)

        classes = obj.classes
        if 'GeneralNote' in classes:
            self.offsetInMeasure += obj.duration.quarterLength

        # turn inexpressible durations into complex durations (unless unlinked)
        if obj.duration.type == 'inexpressible':
            obj.duration.quarterLength = obj.duration.quarterLength
            objList = obj.splitAtDurations()
        # make dotGroups into normal notes
        elif len(obj.duration.dotGroups) > 1:
            obj.duration.splitDotGroups(inPlace=True)
            objList = obj.splitAtDurations()
        # otherwise, splitAtDurations() was already called by parse(), no need to repeat
        else:
            objList = [obj]

        parsedObject = False
        for className, methName in self.classesToMethods.items():
            if className in classes:
                meth = getattr(self, methName)
                for o in objList:
                    meth(o)
                parsedObject = True
                break

        # these are classes that need to be wrapped in an attribute tag if
        # not at the beginning of a measure
        for className, methName in self.wrapAttributeMethodClasses.items():
            if className in classes:
                meth = getattr(self, methName)
                for o in objList:
                    self.wrapObjectInAttributes(o, meth)
                parsedObject = True
                break

        if parsedObject is False:
            for className in classes:
                if className in self.ignoreOnParseClasses:
                    parsedObject = True
                    break
            if parsedObject is False:
                environLocal.printDebug(['did not convert object', obj])

        for sp in postList:  # directions that follow the element
            root.append(sp)

    def prePostObjectSpanners(self, target):
        '''
        return two lists or empty tuples:
        (1) spanners related to the object that should appear before the object
        to the <measure> tag. (2) spanners related to the object that should appear after the
        object in the measure tag.
        '''
        def getProc(su, innerTarget):
            if len(su) == 1:  # have a one element wedge
                proc = ('first', 'last')
            else:
                if su.isFirst(innerTarget) and su.isLast(innerTarget):
                    proc = ('first', 'last')  # same element can be first and last
                elif su.isFirst(innerTarget):
                    proc = ('first',)
                elif su.isLast(innerTarget):
                    proc = ('last',)
                else:
                    proc = ()
            return proc

        spannerBundle = self.objectSpannerBundle
        if not spannerBundle:
            return (), ()

        preList = []
        postList = []

        # number, type is assumed;
        # tuple: first is the elementType,
        #        second: tuple of parameters to set,
        paramsSet = {'Ottava': ('octave-shift', ('size',)),
                     # TODO: attrGroup: dashed-formatting, print-style
                     'DynamicWedge': ('wedge', ('spread',)),
                     # TODO: niente, attrGroups: line-type, dashed-formatting, position, color
                     'Line': ('bracket', ('line-end', 'end-length'))
                     # TODO: dashes???
                     }

        for m21spannerClass, infoTuple in paramsSet.items():
            mxTag, parameterSet = infoTuple
            for thisSpanner in spannerBundle.getByClass(m21spannerClass):
                for posSub in getProc(thisSpanner, target):
                    # create new tag
                    mxElement = Element(mxTag)
                    _synchronizeIds(mxElement, thisSpanner)

                    mxElement.set('number', str(thisSpanner.idLocal))
                    if m21spannerClass == 'Line':
                        mxElement.set('line-type', str(thisSpanner.lineType))

                    if posSub == 'first':
                        spannerParams = self._spannerStartParameters(m21spannerClass, thisSpanner)
                    elif posSub == 'last':
                        spannerParams = self._spannerEndParameters(m21spannerClass, thisSpanner)
                    else:
                        spannerParams = {}

                    if 'type' in spannerParams:
                        mxElement.set('type', str(spannerParams['type']))

                    for attrName in parameterSet:
                        if attrName in spannerParams and spannerParams[attrName] is not None:
                            mxElement.set(attrName, str(spannerParams[attrName]))

                    mxDirection = Element('direction')
                    _synchronizeIds(mxDirection, thisSpanner)

                    # Not all spanners have placements
                    if hasattr(thisSpanner, 'placement') and thisSpanner.placement is not None:
                        mxDirection.set('placement', str(thisSpanner.placement))
                    mxDirectionType = SubElement(mxDirection, 'direction-type')
                    mxDirectionType.append(mxElement)
                    # Not todo: ID: direction-type has no direct music21 equivalent.

                    if posSub == 'first':
                        preList.append(mxDirection)
                    else:
                        postList.append(mxDirection)

        return preList, postList

    @staticmethod
    def _spannerStartParameters(spannerClass, sp):
        '''
        Return a dict of the parameters for the start of this spanner required by MusicXML output.

        >>> ssp = musicxml.m21ToXml.MeasureExporter._spannerStartParameters

        >>> ottava = spanner.Ottava(type='8va')
        >>> st = ssp('Ottava', ottava)
        >>> st['type']  # this is the opposite of what you might expect...
        'down'
        >>> st['size']
        8

        >>> cresc = dynamics.Crescendo()
        >>> st = ssp('DynamicWedge', cresc)
        >>> st['type']
        'crescendo'
        >>> st['spread']
        0

        >>> diminuendo = dynamics.Diminuendo()
        >>> st = ssp('DynamicWedge', diminuendo)
        >>> st['type']
        'diminuendo'
        >>> st['spread']
        15
        '''
        post = {'type': 'start'}
        if spannerClass == 'Ottava':
            post['size'] = sp.shiftMagnitude()
            post['type'] = sp.shiftDirection(reverse=True)  # up or down
        elif spannerClass == 'Line':
            post['line-end'] = sp.startTick
            post['end-length'] = sp.startHeight
        elif spannerClass == 'DynamicWedge':
            post['type'] = sp.type
            if sp.type == 'crescendo':
                post['spread'] = 0
                if sp.niente:
                    post['niente'] = 'yes'
            else:
                post['spread'] = sp.spread

        return post

    @staticmethod
    def _spannerEndParameters(spannerClass, sp):
        '''
        Return a dict of the parameters for the end of this spanner required by MusicXML output.

        >>> ottava = spanner.Ottava(type='8va')
        >>> en = musicxml.m21ToXml.MeasureExporter._spannerEndParameters('Ottava', ottava)
        >>> en['type']
        'stop'
        >>> en['size']
        8
        '''
        post = {'type': 'stop'}
        if spannerClass == 'Ottava':
            post['size'] = sp.shiftMagnitude()
        elif spannerClass == 'Line':
            post['line-end'] = sp.endTick
            post['end-length'] = sp.endHeight
        elif spannerClass == 'DynamicWedge':
            if sp.type == 'crescendo':
                post['spread'] = sp.spread
            else:
                post['spread'] = 0
                if sp.niente:
                    post['niente'] = 'yes'

        return post

    def objectAttachedSpannersToNotations(self, obj, objectSpannerBundle=None):
        '''
        return a list of <notations> from spanners related to the object that should appear
        in the notations tag (slurs, slides, etc.)

        >>> n0 = note.Note('C')
        >>> n1 = note.Note('D')
        >>> trem = expressions.TremoloSpanner([n0, n1])
        >>> m = stream.Measure()
        >>> m.insert(0, trem)
        >>> m.append(n0)
        >>> m.append(n1)
        >>> mex = musicxml.m21ToXml.MeasureExporter(m)
        >>> out = mex.objectAttachedSpannersToNotations(n0, m.spannerBundle)
        >>> out
        [<Element 'ornaments' at 0x1114d9408>]
        >>> mex.dump(out[0])
        <ornaments>
          <tremolo type="start">3</tremolo>
        </ornaments>

        >>> out = mex.objectAttachedSpannersToNotations(n1, m.spannerBundle)
        >>> mex.dump(out[0])
        <ornaments>
          <tremolo type="stop">3</tremolo>
        </ornaments>


        '''
        notations = []
        if objectSpannerBundle is not None:
            sb = objectSpannerBundle
        else:
            sb = self.objectSpannerBundle

        if not sb:
            return notations

        ornaments = []

        for su in sb.getByClass('Slur'):
            mxSlur = Element('slur')
            if su.isFirst(obj):
                mxSlur.set('type', 'start')
                self.setLineStyle(mxSlur, su)
                self.setPosition(mxSlur, su)
                self.setStyleAttributes(mxSlur,
                                        su,
                                        ('bezier-offset', 'bezier-offset2',
                                         'bezier-x', 'bezier-y',
                                         'bezier-x2', 'bezier-y2'),
                                        )
                if su.placement is not None:
                    mxSlur.set('placement', str(su.placement))
            elif su.isLast(obj):
                mxSlur.set('type', 'stop')
            else:
                continue  # do not put a notation on mid-slur notes.
            mxSlur.set('number', str(su.idLocal))
            notations.append(mxSlur)

        for su in sb.getByClass('Glissando'):
            if su.slideType == 'continuous':
                mxTag = 'slide'
            else:
                mxTag = 'glissando'

            mxGlissando = Element(mxTag)
            mxGlissando.set('number', str(su.idLocal))
            if su.lineType is not None:
                mxGlissando.set('line-type', str(su.lineType))
            # is this note first in this spanner?
            if su.isFirst(obj):
                if su.label is not None:
                    mxGlissando.text = str(su.label)
                mxGlissando.set('type', 'start')
            elif su.isLast(obj):
                mxGlissando.set('type', 'stop')
            else:
                continue  # do not put a notation on mid-gliss notes.

            _synchronizeIds(mxGlissando, su)
            # placement???
            notations.append(mxGlissando)

        # These add to Ornaments...

        for su in sb.getByClass('TremoloSpanner'):
            mxTrem = Element('tremolo')
            mxTrem.text = str(su.numberOfMarks)
            if su.isFirst(obj):
                mxTrem.set('type', 'start')
                if su.placement is not None:
                    mxTrem.set('placement', str(su.placement))
            elif su.isLast(obj):
                mxTrem.set('type', 'stop')
            else:
                # this is always an error for tremolos
                environLocal.printDebug(
                    ['spanner w/ a component that is neither a start nor an end.', su, obj])
            # Tremolos get in a separate ornaments tag...
            ornaments.append(mxTrem)

        for su in sb.getByClass('TrillExtension'):
            mxWavyLine = Element('wavy-line')
            mxWavyLine.set('number', str(su.idLocal))
            isFirstOrLast = False
            isFirstANDLast = False
            # is this note first in this spanner?
            if su.isFirst(obj):
                mxWavyLine.set('type', 'start')
                # print('Trill is first')
                isFirstOrLast = True
                if su.placement is not None:
                    mxWavyLine.set('placement', su.placement)

            # a Trill on a single Note can be both first and last!
            if su.isLast(obj):
                if isFirstOrLast is True:
                    isFirstANDLast = True
                else:
                    mxWavyLine.set('type', 'stop')
                    isFirstOrLast = True
                # print('Trill is last')

            if isFirstOrLast is False:
                continue  # do not put a wavy-line tag on mid-trill notes
            ornaments.append(mxWavyLine)
            if isFirstANDLast is True:
                # make another one...
                mxWavyLine = Element('wavy-line')
                mxWavyLine.set('number', str(su.idLocal))
                mxWavyLine.set('type', 'stop')
                ornaments.append(mxWavyLine)

        if ornaments:
            mxOrnGroup = Element('ornaments')
            for mxOrn in ornaments:
                mxOrnGroup.append(mxOrn)
            notations.append(mxOrnGroup)

        return notations

    def noteToXml(self, n: note.GeneralNote, noteIndexInChord=0, chordParent=None):
        # noinspection PyShadowingNames
        '''
        Translate a music21 :class:`~music21.note.Note` or a Rest into a
        ElementTree, note element.

        Note that, some note-attached spanners, such
        as octave shifts, produce direction (and direction types)
        in this method.

        >>> n = note.Note('D#5')
        >>> n.quarterLength = 3
        >>> n.volume.velocityScalar = 0.5
        >>> n.style.color = 'silver'

        >>> MEX = musicxml.m21ToXml.MeasureExporter()
        >>> len(MEX.xmlRoot)
        0
        >>> mxNote = MEX.noteToXml(n)
        >>> mxNote
        <Element 'note' at 0x10113cb38>
        >>> MEX.dump(mxNote)
        <note color="#C0C0C0" dynamics="70.56">
          <pitch>
            <step>D</step>
            <alter>1</alter>
            <octave>5</octave>
          </pitch>
          <duration>30240</duration>
          <type>half</type>
          <dot />
          <accidental>sharp</accidental>
          <notehead color="#C0C0C0" parentheses="no">normal</notehead>
        </note>
        >>> len(MEX.xmlRoot)
        1


        >>> r = note.Rest()
        >>> r.quarterLength = 1/3
        >>> r.duration.tuplets[0].type = 'start'
        >>> mxRest = MEX.noteToXml(r)
        >>> MEX.dump(mxRest)
        <note>
          <rest />
          <duration>3360</duration>
          <type>eighth</type>
          <time-modification>
            <actual-notes>3</actual-notes>
            <normal-notes>2</normal-notes>
            <normal-type>eighth</normal-type>
          </time-modification>
          <notations>
            <tuplet bracket="yes" number="1" placement="above" type="start">
              <tuplet-actual>
                <tuplet-number>3</tuplet-number>
                <tuplet-type>eighth</tuplet-type>
              </tuplet-actual>
              <tuplet-normal>
                <tuplet-number>2</tuplet-number>
                <tuplet-type>eighth</tuplet-type>
              </tuplet-normal>
            </tuplet>
          </notations>
        </note>
        >>> len(MEX.xmlRoot)
        2

        >>> n.notehead = 'diamond'
        >>> n.articulations.append(articulations.Pizzicato())
        >>> mxNote = MEX.noteToXml(n)
        >>> MEX.dump(mxNote)
        <note color="#C0C0C0" dynamics="70.56" pizzicato="yes">
          ...
          <notehead color="#C0C0C0" parentheses="no">diamond</notehead>
        </note>

        Notes with complex durations need to be simplified before coming here
        otherwise they create an impossible musicxml type of "complex"

        >>> nComplex = note.Note()
        >>> nComplex.duration.quarterLength = 5.0
        >>> mxComplex = MEX.noteToXml(nComplex)
        >>> MEX.dump(mxComplex)
        <note>
          <pitch>
            <step>C</step>
            <octave>4</octave>
          </pitch>
          <duration>50400</duration>
          <type>complex</type>
        </note>

        TODO: Test with spanners...

        '''
        addChordTag = (noteIndexInChord != 0)
        setb = _setAttributeFromAttribute

        mxNote = Element('note')
        chordOrN: note.GeneralNote
        if chordParent is None:
            chordOrN = n
        else:
            chordOrN = chordParent
            # Ensure color is read from `n`, since only `chordOrN` is handled below
            self.setColor(mxNote, n)

        # self.setFont(mxNote, chordOrN)
        self.setPrintStyle(mxNote, chordOrN)  # sets color
        # TODO: attr-group: printout -- replaces print-object, print-spacing below (3.1)
        # TODO: attr: print-leger -- musicxml 3.1
        if (chordOrN.isRest is False
                and chordOrN.hasVolumeInformation()
                and chordOrN.volume.velocityScalar is not None):
            vel = chordOrN.volume.velocityScalar * 100 * (127 / 90)
            mxNote.set('dynamics', f'{vel:.2f}')

        # TODO: attr: end-dynamics
        # TODO: attr: attack
        # TODO: attr: release
        # TODO: attr: time-only
        _synchronizeIds(mxNote, n)

        d = chordOrN.duration

        if d.isGrace is True:
            graceElement = SubElement(mxNote, 'grace')
            try:
                if d.slash in (True, False):
                    setb(d, graceElement, 'slash', transform=xmlObjects.booleanToYesNo)

                if d.stealTimePrevious is not None:
                    setb(d,
                         graceElement,
                         'steal-time-previous',
                         transform=xmlObjects.fractionToPercent)

                if d.stealTimeFollowing is not None:
                    setb(d,
                         graceElement,
                         'steal-time-following',
                         transform=xmlObjects.fractionToPercent)
                # TODO: make-time -- specifically not implemented for now.

            except AttributeError:
                environLocal.warn(f'Duration set as Grace while not being a GraceDuration {d}')

        # TODO: cue... / cue-grace

        self.setPrintObject(mxNote, n)
        if n.hasStyleInformation and n.style.hideObjectOnPrint is True:
            mxNote.set('print-spacing', 'yes')

        for art in chordOrN.articulations:
            if 'Pizzicato' in art.classes:
                mxNote.set('pizzicato', 'yes')

        if addChordTag:
            SubElement(mxNote, 'chord')

        if hasattr(n, 'pitch'):
            n: note.Note
            mxPitch = self.pitchToXml(n.pitch)
            mxNote.append(mxPitch)
        else:
            # assume rest until unpitched works
            # TODO: unpitched
            SubElement(mxNote, 'rest')

        if d.isGrace is not True:
            mxDuration = self.durationXml(d)
            mxNote.append(mxDuration)
            # divisions only
        # TODO: skip if cue:
        if n.tie is not None:
            mxTieList = self.tieToXmlTie(n.tie)
            for t in mxTieList:
                mxNote.append(t)

        # TODO: instrument
        self.setEditorial(mxNote, n)
        if self.currentVoiceId is not None:
            mxVoice = SubElement(mxNote, 'voice')
            mxVoice.text = str(self.currentVoiceId)

        mxType = Element('type')
        if d.isGrace is True and d.type == 'zero':
            # Default type-less grace durations to eighths
            mxType.text = 'eighth'
        else:
            mxType.text = typeToMusicXMLType(d.type)

        self.setStyleAttributes(mxType, n, 'size', 'noteSize')
        mxNote.append(mxType)
        for unused_dotCounter in range(d.dots):
            SubElement(mxNote, 'dot')
            # TODO: dot placement...

        if (hasattr(n, 'pitch')
                and n.pitch.accidental is not None
                and n.pitch.accidental.displayStatus in (True, None)):
            mxAccidental = self.accidentalToMx(n.pitch.accidental)
            mxNote.append(mxAccidental)

        if len(d.tuplets) == 1:
            mxTimeModification = self.tupletToTimeModification(d.tuplets[0])
            mxNote.append(mxTimeModification)
        elif len(d.tuplets) > 1:
            # create a composite tuplet to use as a timeModification guide
            tupletFraction = fractions.Fraction(d.aggregateTupletMultiplier()
                                                ).limit_denominator(1000)
            tempTuplet = duration.Tuplet(tupletFraction.denominator,
                                         tupletFraction.numerator)
            # don't set durationType until this can be done properly.
            # tempTuplet.setDurationType(d.tuplets[0].durationNormal.type,
            #                            d.tuplets[0].durationNormal.dots)
            mxTimeModification = self.tupletToTimeModification(tempTuplet)
            mxNote.append(mxTimeModification)

        # stem...
        stemDirection = None
        # if we are not in a chord, or we are the first note of a chord, get stem
        # direction from the chordOrNote object
        if (addChordTag is False
                and hasattr(chordOrN, 'stemDirection')
                and chordOrN.stemDirection != 'unspecified'):
            chordOrN: note.NotRest
            stemDirection = chordOrN.stemDirection
        # or if we are in a chord, but the sub-note has its own stem direction,
        # record that.
        elif (chordOrN is not n
                and hasattr(n, 'stemDirection')
                and n.stemDirection != 'unspecified'):
            n: note.NotRest
            stemDirection = n.stemDirection

        if stemDirection is not None:
            mxStem = SubElement(mxNote, 'stem')
            sdText = stemDirection
            if sdText == 'noStem':
                sdText = 'none'
            mxStem.text = sdText
            if chordOrN.hasStyleInformation and chordOrN.style.stemStyle is not None:
                self.setColor(mxStem, chordOrN.style.stemStyle)
                self.setPosition(mxStem, chordOrN.style.stemStyle)

        # end Stem

        # notehead
        self.dealWithNotehead(mxNote, n, chordParent)

        # TODO: notehead-text

        # beam
        if addChordTag is False:
            if hasattr(chordOrN, 'beams') and chordOrN.beams is not None:
                chordOrN: note.NotRest
                nBeamsList = self.beamsToXml(chordOrN.beams)
                for mxB in nBeamsList:
                    mxNote.append(mxB)

        mxNotationsList = self.noteToNotations(n, noteIndexInChord, chordParent)

        # add tuplets if it's a note or the first <note> of a chord.
        if addChordTag is False:
            for i, tup in enumerate(d.tuplets):
                tupTagList = self.tupletToXmlTuplet(tup, i + 1)
                mxNotationsList.extend(tupTagList)

        if mxNotationsList:
            mxNotations = SubElement(mxNote, 'notations')
            for mxN in mxNotationsList:
                mxNotations.append(mxN)

        # lyric
        if addChordTag is False:
            for lyricObj in chordOrN.lyrics:
                if lyricObj.text is None:
                    continue  # happens sometimes...
                mxLyric = self.lyricToXml(lyricObj)
                mxNote.append(mxLyric)
        # TODO: play
        self.xmlRoot.append(mxNote)
        return mxNote

    def restToXml(self, r: note.Rest):
        # noinspection PyShadowingNames
        '''
        Convert a Rest object to a <note> with a <rest> tag underneath it.

        >>> MEX = musicxml.m21ToXml.MeasureExporter()
        >>> r = note.Rest(quarterLength=2.0)

        Give the rest some context:

        >>> m = stream.Measure()
        >>> m.timeSignature = meter.TimeSignature('4/4')
        >>> m.append(r)
        >>> mxNoteRest = MEX.restToXml(r)
        >>> MEX.dump(mxNoteRest)
        <note>
          <rest />
          <duration>20160</duration>
          <type>half</type>
        </note>

        Now it is a full measure:

        >>> m.timeSignature = meter.TimeSignature('2/4')
        >>> mxNoteRest = MEX.restToXml(r)
        >>> MEX.dump(mxNoteRest)
        <note>
          <rest measure="yes" />
          <duration>20160</duration>
        </note>

        Unless we specify that it should not be converted to a full measure:

        >>> r.fullMeasure = False
        >>> mxNoteRest = MEX.restToXml(r)
        >>> MEX.dump(mxNoteRest)
        <note>
          <rest />
          <duration>20160</duration>
          <type>half</type>
        </note>

        With True or "always" it will be converted to full measure even if
        it does not match:

        >>> m.timeSignature = meter.TimeSignature('4/4')
        >>> r.duration.dots = 1
        >>> r.fullMeasure = True
        >>> mxNoteRest = MEX.restToXml(r)
        >>> MEX.dump(mxNoteRest)
        <note>
          <rest measure="yes" />
          <duration>30240</duration>
        </note>


        display-step and display-octave should work:

        >>> r = note.Rest()
        >>> r.stepShift = 1
        >>> mxNoteRest = MEX.restToXml(r)
        >>> MEX.dump(mxNoteRest)
        <note>
          <rest>
            <display-step>C</display-step>
            <display-octave>5</display-octave>
          </rest>
          <duration>10080</duration>
          <type>quarter</type>
        </note>

        Clef context matters:

        >>> m = stream.Measure()
        >>> m.clef = clef.BassClef()
        >>> m.append(r)
        >>> mxNoteRest = MEX.restToXml(r)
        >>> MEX.dump(mxNoteRest)
        <note>
          <rest>
            <display-step>E</display-step>
            <display-octave>3</display-octave>
          </rest>
          <duration>10080</duration>
          <type>quarter</type>
        </note>
        '''
        mxNote = self.noteToXml(r)
        mxRestTag = mxNote.find('rest')
        if mxRestTag is None:
            raise MusicXMLExportException('Something went wrong -- converted rest w/o rest tag')

        isFullMeasure = False
        if r.fullMeasure in (True, 'always'):
            isFullMeasure = True
            mxRestTag.set('measure', 'yes')
        elif r.fullMeasure == 'auto':
            tsContext = r.getContextByClass('TimeSignature')
            if tsContext and tsContext.barDuration.quarterLength == r.duration.quarterLength:
                isFullMeasure = True

        if isFullMeasure:
            mxRestTag.set('measure', 'yes')
            mxType = mxNote.find('type')
            if mxType is not None:
                mxNote.remove(mxType)
            mxDots = mxNote.findall('dot')
            for mxDot in mxDots:
                mxNote.remove(mxDot)
            # should tuplet, etc. be removed? hard to think of a full measure with one.

        if r.stepShift != 0:
            mxDisplayStep = SubElement(mxRestTag, 'display-step')
            mxDisplayOctave = SubElement(mxRestTag, 'display-octave')
            currentClef = r.getContextByClass('Clef')
            if currentClef is None or not hasattr(currentClef, 'lowestLine'):
                currentClef = clef.TrebleClef()  # this should not be common enough to
                # worry about the overhead
            midLineDNN = currentClef.lowestLine + 4
            restObjectPseudoDNN = midLineDNN + r.stepShift
            tempPitch = pitch.Pitch()
            tempPitch.diatonicNoteNum = restObjectPseudoDNN
            mxDisplayStep.text = tempPitch.step
            mxDisplayOctave.text = str(tempPitch.octave)

        return mxNote

    def chordToXml(self, c: chord.Chord):
        # noinspection PyShadowingNames
        '''
        Returns a list of <note> tags, all but the first with a <chord/> tag on them.
        And appends them to self.xmlRoot

        Attributes of notes are merged from different locations: first from the
        duration objects, then from the pitch objects. Finally, GeneralNote
        attributes are added.

        >>> ch = chord.Chord()
        >>> ch.quarterLength = 2
        >>> b = pitch.Pitch('A-2')
        >>> c = pitch.Pitch('D3')
        >>> d = pitch.Pitch('E4')
        >>> e = [b, c, d]
        >>> ch.pitches = e

        >>> len(ch.pitches)
        3
        >>> MEX = musicxml.m21ToXml.MeasureExporter()
        >>> len(MEX.xmlRoot)
        0
        >>> mxNoteList = MEX.chordToXml(ch)
        >>> len(mxNoteList)  # get three mxNotes
        3
        >>> len(MEX.xmlRoot)
        3

        >>> MEX.dump(mxNoteList[0])
        <note>
          <pitch>
            <step>A</step>
            <alter>-1</alter>
            <octave>2</octave>
          </pitch>
          <duration>20160</duration>
          <type>half</type>
          <accidental>flat</accidental>
        </note>

        >>> MEX.dump(mxNoteList[1])
        <note>
          <chord />
          <pitch>
            <step>D</step>
            <octave>3</octave>
          </pitch>
          <duration>20160</duration>
          <type>half</type>
        </note>

        >>> MEX.dump(mxNoteList[2])
        <note>
          <chord />
          <pitch>
            <step>E</step>
            <octave>4</octave>
          </pitch>
          <duration>20160</duration>
          <type>half</type>
        </note>


        Test that notehead translation works:

        >>> g = pitch.Pitch('g3')
        >>> h = note.Note('b4')
        >>> h.notehead = 'diamond'
        >>> h.style.color = 'gold'
        >>> ch2 = chord.Chord([g, h])
        >>> ch2.quarterLength = 2.0
        >>> mxNoteList = MEX.chordToXml(ch2)
        >>> MEX.dump(mxNoteList[1])
        <note color="#FFD700">
          <chord />
          <pitch>
            <step>B</step>
            <octave>4</octave>
          </pitch>
          <duration>20160</duration>
          <type>half</type>
          <notehead color="#FFD700" parentheses="no">diamond</notehead>
        </note>

        Test articulations of chords with fingerings. Superfluous fingerings will be ignored.

        >>> testChord = chord.Chord('E4 C5')
        >>> testChord.articulations = [articulations.Fingering(1),
        ...        articulations.Accent(), articulations.Fingering(5), articulations.Fingering(3)]
        >>> for n in MEX.chordToXml(testChord):
        ...     MEX.dump(n)
        <note>
          ...
          <notations>
            <articulations>
              <accent />
            </articulations>
            <technical>
              <fingering alternate="no" substitution="no">1</fingering>
            </technical>
          </notations>
        </note>
        <note>
          <chord />
          ...
          <notations>
            <technical>
              <fingering alternate="no" substitution="no">5</fingering>
            </technical>
          </notations>
        </note>

        '''
        mxNoteList = []
        for i, n in enumerate(c):
            mxNoteList.append(self.noteToXml(n, i, chordParent=c))
        return mxNoteList

    def durationXml(self, dur: duration.Duration):
        # noinspection PyShadowingNames
        '''
        Convert a duration.Duration object to a <duration> tag using self.currentDivisions

        >>> d = duration.Duration(1.5)
        >>> MEX = musicxml.m21ToXml.MeasureExporter()
        >>> MEX.currentDivisions = 10
        >>> mxDuration = MEX.durationXml(d)
        >>> MEX.dump(mxDuration)
        <duration>15</duration>
        '''
        mxDuration = Element('duration')
        mxDuration.text = str(int(round(self.currentDivisions * dur.quarterLength)))
        return mxDuration

    def pitchToXml(self, p: pitch.Pitch):
        # noinspection PyShadowingNames
        '''
        convert a pitch to xml... does not create the <accidental> tag...

        >>> p = pitch.Pitch('D#5')
        >>> MEX = musicxml.m21ToXml.MeasureExporter()
        >>> mxPitch = MEX.pitchToXml(p)
        >>> MEX.dump(mxPitch)
        <pitch>
          <step>D</step>
          <alter>1</alter>
          <octave>5</octave>
        </pitch>
        '''
        mxPitch = Element('pitch')
        _setTagTextFromAttribute(p, mxPitch, 'step')
        if p.accidental is not None:
            mxAlter = SubElement(mxPitch, 'alter')
            mxAlter.text = str(common.numToIntOrFloat(p.accidental.alter))
        _setTagTextFromAttribute(p, mxPitch, 'octave', 'implicitOctave')
        return mxPitch

    def fretNoteToXml(self, fretNote) -> Element:
        '''
        Converts a FretNote Object to MusicXML readable format.

        Note that, although music21 is referring to FretNotes as FretNotes,
        musicxml refers to the
        them as frame notes. To convert between the two formats, 'Fret-Note'
        must be converted to
        'Frame-Note'

        >>> fn = tablature.FretNote(string=3, fret=1, fingering=2)
        >>> MEX = musicxml.m21ToXml.MeasureExporter()
        >>> MEXFretNote = MEX.fretNoteToXml(fn)
        >>> MEX.dump(MEXFretNote)
        <frame-note>
            <string>3</string>
            <fret>1</fret>
            <fingering>2</fingering>
        </frame-note>

        Without fingering!

        >>> fn2 = tablature.FretNote(string=5, fret=2)
        >>> MEX = musicxml.m21ToXml.MeasureExporter()
        >>> MEXOtherFretNote = MEX.fretNoteToXml(fn2)
        >>> MEX.dump(MEXOtherFretNote)
        <frame-note>
            <string>5</string>
            <fret>2</fret>
        </frame-note>
        '''
        mxFrameNote = Element('frame-note')
        _setTagTextFromAttribute(fretNote, mxFrameNote, 'string')
        _setTagTextFromAttribute(fretNote, mxFrameNote, 'fret')

        if fretNote.fingering is not None:
            _setTagTextFromAttribute(fretNote, mxFrameNote, 'fingering')

        return mxFrameNote

    def fretBoardToXml(self, fretBoard) -> Optional[Element]:
        '''
        The ChordWithFretBoard Object combines chord symbols with FretNote objects.

        >>> myFretNote1 = tablature.FretNote(1, 2, 2)
        >>> myFretNote2 = tablature.FretNote(2, 3, 3)
        >>> myFretNote3 = tablature.FretNote(3, 2, 1)
        >>> guitarChord = tablature.ChordWithFretBoard('DM', numStrings=6,
        ...                    fretNotes=[myFretNote1, myFretNote2, myFretNote3])
        >>> guitarChord.tuning = tablature.GuitarFretBoard().tuning
        >>> guitarChord.getPitches()
        [None, None, None,
         <music21.pitch.Pitch A3>, <music21.pitch.Pitch D4>, <music21.pitch.Pitch F#4>]
        >>> MEX = musicxml.m21ToXml.MeasureExporter()
        >>> MEXChordWithFret = MEX.fretBoardToXml(guitarChord)
        >>> MEX.dump(MEXChordWithFret)
        <frame>
            <frame-strings>6</frame-strings>
            <frame-frets>4</frame-frets>
            <frame-note>
                <string>3</string>
                <fret>2</fret>
                <fingering>1</fingering>
            </frame-note>
            <frame-note>
                <string>2</string>
                <fret>3</fret>
                <fingering>3</fingering>
            </frame-note>
            <frame-note>
                <string>1</string>
                <fret>2</fret>
                <fingering>2</fingering>
            </frame-note>
        </frame>
        '''
        if not fretBoard.fretNotes:
            return None

        # why isn't this the same as the function above? This seems a good deal simpler!
        mxFrame = Element('frame')
        mxFrameStrings = SubElement(mxFrame, 'frame-strings')
        mxFrameStrings.text = str(fretBoard.numStrings)
        mxFrameFrets = SubElement(mxFrame, 'frame-frets')
        mxFrameFrets.text = str(fretBoard.displayFrets)

        for thisFretNote in fretBoard.fretNotesLowestFirst():
            mxFretNote = self.fretNoteToXml(thisFretNote)
            mxFrame.append(mxFretNote)

        return mxFrame

    def chordWithFretBoardToXml(self, cwf) -> Element:
        '''
        Deals with both chords and frets.
        Generate harmony and append xml to it.
        '''
        mxHarmony = self.chordSymbolToXml(cwf)
        mxFrame = self.fretBoardToXml(cwf)

        if mxFrame is not None:
            mxHarmony.append(mxFrame)

        return mxHarmony

    def tupletToTimeModification(self, tup) -> Element:
        '''
        >>> t = duration.Tuplet(11, 8)
        >>> MEX = musicxml.m21ToXml.MeasureExporter()
        >>> mxTimeMod = MEX.tupletToTimeModification(t)
        >>> MEX.dump(mxTimeMod)
        <time-modification>
          <actual-notes>11</actual-notes>
          <normal-notes>8</normal-notes>
        </time-modification>

        >>> t.setDurationType('eighth', dots=2)
        >>> mxTimeMod = MEX.tupletToTimeModification(t)
        >>> MEX.dump(mxTimeMod)
        <time-modification>
          <actual-notes>11</actual-notes>
          <normal-notes>8</normal-notes>
          <normal-type>eighth</normal-type>
          <normal-dot />
          <normal-dot />
        </time-modification>

        '''
        mxTimeModification = Element('time-modification')
        _setTagTextFromAttribute(tup, mxTimeModification, 'actual-notes', 'numberNotesActual')
        _setTagTextFromAttribute(tup, mxTimeModification, 'normal-notes', 'numberNotesNormal')
        if tup.durationNormal is not None:
            mxNormalType = SubElement(mxTimeModification, 'normal-type')
            mxNormalType.text = typeToMusicXMLType(tup.durationNormal.type)
            if tup.durationNormal.dots > 0:
                for i in range(tup.durationNormal.dots):
                    SubElement(mxTimeModification, 'normal-dot')

        return mxTimeModification

    def dealWithNotehead(
        self,
        mxNote: Element,
        n: note.GeneralNote,
        chordParent: Optional[chord.Chord] = None
    ) -> None:
        '''
        Determine if an <notehead> element needs to be added to this <note>
        element (mxNote) and if it does then get the <notehead> element from
        noteheadToXml and add it to mxNote.

        Complicated because the chordParent might have notehead
        set, which would affect every note along the way.

        Returns nothing.  The mxNote is modified in place.
        '''
        foundANotehead = False
        if (hasattr(n, 'notehead')
            and (n.notehead != 'normal'
                 or n.noteheadParenthesis
                 or n.noteheadFill is not None
                 or (n.hasStyleInformation and n.style.color not in (None, '')))):
            n: note.NotRest
            foundANotehead = True
            mxNotehead = self.noteheadToXml(n)
            mxNote.append(mxNotehead)
        if foundANotehead is False and chordParent is not None:
            if (hasattr(chordParent, 'notehead')
                and (chordParent.notehead != 'normal'
                     or chordParent.noteheadParenthesis
                     or chordParent.noteheadFill is not None
                     or (chordParent.hasStyleInformation
                         and chordParent.style.color not in (None, '')))):
                mxNotehead = self.noteheadToXml(chordParent)
                mxNote.append(mxNotehead)

    def noteheadToXml(self, n: note.NotRest) -> Element:
        # noinspection PyShadowingNames
        '''
        Translate a music21 :class:`~music21.note.NotRest` object
        such as a Note, or Unpitched object, or Chord
        into a <notehead> tag

        >>> n = note.Note('C#4')
        >>> n.notehead = 'diamond'
        >>> MEX = musicxml.m21ToXml.MeasureExporter()
        >>> mxN = MEX.noteheadToXml(n)
        >>> MEX.dump(mxN)
        <notehead parentheses="no">diamond</notehead>

        >>> n1 = note.Note('c3')
        >>> n1.style.color = 'red'
        >>> n1.notehead = 'diamond'
        >>> n1.noteheadParenthesis = True
        >>> n1.noteheadFill = False
        >>> mxN = MEX.noteheadToXml(n1)
        >>> MEX.dump(mxN)
        <notehead color="#FF0000" filled="no" parentheses="yes">diamond</notehead>

        >>> n1 = note.Note('c3')
        >>> n1.style.color = 'red'
        >>> n1.notehead = 'diamond'
        >>> n1.noteheadParenthesis = True
        >>> n1.noteheadFill = False
        >>> mxN = MEX.noteheadToXml(n1)
        >>> MEX.dump(mxN)
        <notehead color="#FF0000" filled="no" parentheses="yes">diamond</notehead>
        '''
        mxNotehead = Element('notehead')
        nh = n.notehead
        if nh is None:
            nh = 'none'
        mxNotehead.text = nh
        setb = _setAttributeFromAttribute
        setb(n, mxNotehead, 'filled', 'noteheadFill', transform=xmlObjects.booleanToYesNo)
        setb(n, mxNotehead, 'parentheses', 'noteheadParenthesis',
             transform=xmlObjects.booleanToYesNo)
        # TODO: font
        if n.hasStyleInformation and n.style.color not in (None, ''):
            color = normalizeColor(n.style.color)
            mxNotehead.set('color', color)
        return mxNotehead

    def noteToNotations(self, n, noteIndexInChord=0, chordParent=None):
        '''
        Take information from .expressions,
        .articulations, and spanners to
        make the <notations> tag for a note.
        '''
        mxArticulations = None
        mxTechnicalMark = None
        mxOrnaments = None
        isSingleNoteOrFirstInChord = (noteIndexInChord == 0)

        notations = []

        chordOrNote = n
        if chordParent is not None:
            # get expressions from first note of chord
            chordOrNote = chordParent

        # only apply expressions to notes or the first note of a chord...
        if isSingleNoteOrFirstInChord:
            for expObj in chordOrNote.expressions:
                mxExpression = self.expressionToXml(expObj)
                if mxExpression is None:
                    # print('Could not convert expression: ', mxExpression)
                    # TODO: should not!
                    continue
                if 'Ornament' in expObj.classes:
                    if mxOrnaments is None:
                        mxOrnaments = Element('ornaments')
                    mxOrnaments.append(mxExpression)
                    # print(mxExpression)
                else:
                    notations.append(mxExpression)

        # apply all articulations apart from fingerings only to first note of chord
        applicableArticulations = []
        fingeringNumber = 0
        for a in chordOrNote.articulations:
            if 'Fingering' in a.classSet:
                if fingeringNumber == noteIndexInChord:
                    applicableArticulations.append(a)
                fingeringNumber += 1
            elif isSingleNoteOrFirstInChord:
                applicableArticulations.append(a)

        for artObj in applicableArticulations:
            if 'Pizzicato' in artObj.classes:
                continue
            if 'StringIndication' in artObj.classes and artObj.number < 1:
                continue
            if 'TechnicalIndication' in artObj.classes:
                if mxTechnicalMark is None:
                    mxTechnicalMark = Element('technical')
                mxTechnicalMark.append(self.articulationToXmlTechnical(artObj))
            else:
                if mxArticulations is None:
                    mxArticulations = Element('articulations')
                mxArticulations.append(self.articulationToXmlArticulation(artObj))

        # TODO: attrGroup: print-object (for individual notations)
        # TODO: editorial (hard! -- requires parsing again in order...)

        # <tied>
        # for ties get for each note of chord too...
        if n.tie is not None:
            tiedList = self.tieToXmlTied(n.tie)
            notations.extend(tiedList)

        # <tuplet> handled elsewhere, because it's on the overall duration on chord...

        if isSingleNoteOrFirstInChord and chordParent is not None:
            notations.extend(self.objectAttachedSpannersToNotations(chordParent))
        elif chordParent is not None:
            pass
        else:
            notations.extend(self.objectAttachedSpannersToNotations(n))
        # TODO: slur
        # TODO: glissando
        # TODO: slide

        for x in (mxArticulations,
                  mxTechnicalMark,
                  mxOrnaments):
            if x:
                notations.append(x)

        # TODO: dynamics in notations
        # TODO: arpeggiate
        # TODO: non-arpeggiate
        # TODO: accidental-mark
        # TODO: other-notation
        return notations

    def tieToXmlTie(self, t):
        # noinspection PyShadowingNames
        '''
        returns a list of ties from a Tie object.

        A 'continue' tie requires two <tie> tags to represent.

        >>> t = tie.Tie('continue')
        >>> MEX = musicxml.m21ToXml.MeasureExporter()
        >>> tieList = MEX.tieToXmlTie(t)
        >>> for mxT in tieList:
        ...     MEX.dump(mxT)
        <tie type="stop" />
        <tie type="start" />
        '''
        mxTieList = []

        if t.type == 'continue':
            musicxmlTieType = 'stop'
        else:
            musicxmlTieType = t.type
        mxTie = Element('tie')
        mxTie.set('type', musicxmlTieType)
        mxTieList.append(mxTie)

        if t.type == 'continue':
            mxTie = Element('tie')
            mxTie.set('type', 'start')
            mxTieList.append(mxTie)

        return mxTieList

    def tieToXmlTied(self, t):
        # noinspection PyShadowingNames
        '''
        In musicxml, a tie is represented in sound
        by the tie tag (near the pitch object), and
        the <tied> tag in notations.  This
        creates the <tied> tag.

        Returns a list since a music21
        "continue" tie type needs two tags
        in musicxml.  List may be empty
        if tie.style == "hidden"

        >>> t = tie.Tie('continue')
        >>> t.id = 'tied1'

        >>> MEX = musicxml.m21ToXml.MeasureExporter()
        >>> tiedList = MEX.tieToXmlTied(t)
        >>> for mxT in tiedList:
        ...     MEX.dump(mxT)
        <tied id="tied1" type="stop" />
        <tied type="start" />

        >>> t.style = 'hidden'
        >>> tiedList = MEX.tieToXmlTied(t)
        >>> len(tiedList)
        0
        '''
        if t.style == 'hidden':
            return []

        mxTiedList = []
        if t.type == 'continue':
            musicxmlTieType = 'stop'
        else:
            musicxmlTieType = t.type

        mxTied = Element('tied')
        _synchronizeIds(mxTied, t)

        mxTied.set('type', musicxmlTieType)
        mxTiedList.append(mxTied)

        if t.type == 'continue':
            mxTied = Element('tied')
            mxTied.set('type', 'start')
            mxTiedList.append(mxTied)

        # TODO: attr: number (distinguishing ties on enharmonics)
        if t.style != 'normal' and t.type != 'stop':
            mxTied.set('line-type', t.style)
            # wavy is not supported as a tie type.

        # Tie style needs to be dealt with after changes to Tie object...

        # TODO: attrGroup: dashed-formatting
        # TODO: attrGroup: position

        if t.placement is not None:
            mxTied.set('placement', t.placement)
            orientation = None
            if t.placement == 'above':
                orientation = 'over'
            elif t.placement == 'below':
                orientation = 'under'
            # MuseScore requires 'orientation' not placement
            # should be no need for separate orientation
            # http://forums.makemusic.com/viewtopic.php?f=12&t=2179&start=0
            mxTied.set('orientation', orientation)

        # TODO: attrGroup: bezier
        # TODO: attrGroup: color

        return mxTiedList

    def tupletToXmlTuplet(self, tuplet, tupletIndex=1):
        '''
        In musicxml, a tuplet is represented by
        a timeModification and visually by the
        <notations><tuplet> tag.  This method
        creates the latter.

        Returns a list of them because a
        startStop type tuplet needs two tuplet
        brackets.

        TODO: make sure something happens if
        makeTupletBrackets is not set.

        >>> t = duration.Tuplet(11, 8)
        >>> t.type = 'start'
        >>> MEX = musicxml.m21ToXml.MeasureExporter()
        >>> mxTup = MEX.tupletToXmlTuplet(t)
        >>> len(mxTup)
        1
        >>> MEX.dump(mxTup[0])
        <tuplet bracket="yes" number="1" placement="above" type="start">
          <tuplet-actual>
            <tuplet-number>11</tuplet-number>
          </tuplet-actual>
          <tuplet-normal>
            <tuplet-number>8</tuplet-number>
          </tuplet-normal>
        </tuplet>

        >>> t.tupletActualShow = 'both'
        >>> t.tupletNormalShow = 'type'
        >>> mxTup = MEX.tupletToXmlTuplet(t)
        >>> MEX.dump(mxTup[0])
        <tuplet bracket="yes" number="1" placement="above"
            show-number="actual" show-type="both" type="start">...</tuplet>
        '''
        if tuplet.type in (None, False, ''):
            return []

        if tuplet.type not in ('start', 'stop', 'startStop'):
            raise MusicXMLExportException(
                'Cannot create music XML from a tuplet of type ' + tuplet.type)

        if tuplet.type == 'startStop':  # need two musicxml
            localType = ['start', 'stop']
        else:
            localType = [tuplet.type]  # place in list

        retList = []

        for tupletType in localType:
            # might be multiple in case of startStop
            mxTuplet = Element('tuplet')
            mxTuplet.set('type', tupletType)
            mxTuplet.set('number', str(tupletIndex))
            # only provide other parameters if this tuplet is a start
            if tupletType == 'start':
                tBracket = tuplet.bracket
                if tBracket == 'slur':
                    tBracket = True
                mxTuplet.set('bracket',
                             xmlObjects.booleanToYesNo(tBracket))
                if tuplet.placement is not None:
                    mxTuplet.set('placement', tuplet.placement)
                tas = tuplet.tupletActualShow
                tns = tuplet.tupletNormalShow
                if tas is None:
                    mxTuplet.set('show-number', 'none')
                    # cannot show normal without actual
                elif tas in ('both', 'number') and tns in ('both', 'number'):
                    mxTuplet.set('show-number', 'both')
                elif tas in ('both', 'actual'):
                    mxTuplet.set('show-number', 'actual')

                if tas in ('both', 'type') and tns in ('both', 'type'):
                    mxTuplet.set('show-type', 'both')
                elif tas in ('both', 'type'):
                    mxTuplet.set('show-type', 'actual')

                if tuplet.bracket == 'slur':
                    mxTuplet.set('line-shape', 'curved')
                # TODO: attrGroup: position

                mxTupletActual = SubElement(mxTuplet, 'tuplet-actual')
                mxTupletNumber = SubElement(mxTupletActual, 'tuplet-number')
                mxTupletNumber.text = str(tuplet.numberNotesActual)
                if tuplet.durationActual is not None:
                    actualType = typeToMusicXMLType(tuplet.durationActual.type)
                    if actualType:
                        mxTupletType = SubElement(mxTupletActual, 'tuplet-type')
                        mxTupletType.text = actualType
                    for unused_counter in range(tuplet.durationActual.dots):
                        SubElement(mxTupletActual, 'tuplet-dot')

                mxTupletNormal = SubElement(mxTuplet, 'tuplet-normal')
                mxTupletNumber = SubElement(mxTupletNormal, 'tuplet-number')
                mxTupletNumber.text = str(tuplet.numberNotesNormal)
                if tuplet.durationNormal is not None:
                    normalType = typeToMusicXMLType(tuplet.durationNormal.type)
                    if normalType:
                        mxTupletType = SubElement(mxTupletNormal, 'tuplet-type')
                        mxTupletType.text = normalType
                    for unused_counter in range(tuplet.durationNormal.dots):
                        SubElement(mxTupletNormal, 'tuplet-dot')

            retList.append(mxTuplet)
        return retList

    def expressionToXml(self, expression):
        '''
        Convert a music21 Expression (expression or ornament)
        to a musicxml tag;
        return None if no conversion is possible.

        Expressions apply only to the first note of chord.

        >>> t = expressions.InvertedTurn()
        >>> MEX = musicxml.m21ToXml.MeasureExporter()
        >>> mxExpression = MEX.expressionToXml(t)
        >>> MEX.dump(mxExpression)
        <inverted-turn placement="above" />

        Two special types...

        >>> f = expressions.Fermata()
        >>> MEX = musicxml.m21ToXml.MeasureExporter()
        >>> mxExpression = MEX.expressionToXml(f)
        >>> MEX.dump(mxExpression)
        <fermata type="inverted" />
        >>> f.shape = 'angled'
        >>> mxExpression = MEX.expressionToXml(f)
        >>> MEX.dump(mxExpression)
        <fermata type="inverted">angled</fermata>

        >>> t = expressions.Tremolo()
        >>> t.numberOfMarks = 4
        >>> MEX = musicxml.m21ToXml.MeasureExporter()
        >>> mxExpression = MEX.expressionToXml(t)
        >>> MEX.dump(mxExpression)
        <tremolo type="single">4</tremolo>
        '''
        mapping = OrderedDict([
            ('Trill', 'trill-mark'),
            # TODO: delayed-inverted-turn
            # TODO: vertical-turn
            # TODO: 'delayed-turn'
            ('InvertedTurn', 'inverted-turn'),
            # last as others are subclasses
            ('Turn', 'turn'),
            ('InvertedMordent', 'inverted-mordent'),
            ('Mordent', 'mordent'),
            ('Shake', 'shake'),
            ('Schleifer', 'schleifer'),
            # TODO: 'accidental-mark'
            ('Tremolo', 'tremolo'),  # non-spanner
            # non-ornaments...
            ('Fermata', 'fermata'),
            # keep last...
            ('Ornament', 'other-ornament'),
        ])
        mx = None
        classes = expression.classes
        for k, v in mapping.items():
            if k in classes:
                mx = Element(v)
                break
        if mx is None:
            environLocal.printDebug(['no musicxml conversion for:', expression])
            return

        self.setPrintStyle(mx, expression)
        # TODO: trill-sound
        if hasattr(expression, 'placement') and expression.placement is not None:
            mx.set('placement', expression.placement)
        if 'Fermata' in classes:
            mx.set('type', str(expression.type))
            if expression.shape in ('angled', 'square'):  # only valid shapes
                mx.text = expression.shape
            _synchronizeIds(mx, expression)

        if 'Tremolo' in classes:
            mx.set('type', 'single')
            mx.text = str(expression.numberOfMarks)

        return mx

    def articulationToXmlArticulation(self, articulationMark):
        # noinspection PyShadowingNames
        '''
        Returns a class (mxArticulationMark) that represents the
        MusicXML structure of an articulation mark.

        >>> a = articulations.Accent()
        >>> a.placement = 'below'

        >>> MEX = musicxml.m21ToXml.MeasureExporter()
        >>> mxArticulationMark = MEX.articulationToXmlArticulation(a)
        >>> MEX.dump(mxArticulationMark)
        <accent placement="below" />

        >>> a = articulations.Staccatissimo()
        >>> a.placement = 'below'

        >>> mxArticulationMark = MEX.articulationToXmlArticulation(a)
        >>> MEX.dump(mxArticulationMark)
        <staccatissimo placement="below" />


        Some style!

        >>> a = articulations.Doit()
        >>> a.style.lineShape = 'curved'
        >>> a.style.lineType = 'dashed'
        >>> a.style.dashLength = 2
        >>> a.style.spaceLength = 1
        >>> a.style.absoluteX = 5
        >>> a.style.absoluteY = 2


        >>> mxArticulationMark = MEX.articulationToXmlArticulation(a)
        >>> MEX.dump(mxArticulationMark)
        <doit dash-length="2" default-x="5" default-y="2"
            line-shape="curved" line-type="dashed" space-length="1" />
        '''
        # these articulations have extra information
        musicXMLArticulationName = None
        for c in xmlObjects.ARTICULATION_MARKS_REV:
            if isinstance(articulationMark, c):
                musicXMLArticulationName = xmlObjects.ARTICULATION_MARKS_REV[c]
                break
        if musicXMLArticulationName is None:
            musicXMLArticulationName = 'other-articulation'
            # raise MusicXMLExportException('Cannot translate %s to musicxml' % articulationMark)
        mxArticulationMark = Element(musicXMLArticulationName)
        if articulationMark.placement is not None:
            mxArticulationMark.set('placement', articulationMark.placement)
        self.setPrintStyle(mxArticulationMark, articulationMark)
        if musicXMLArticulationName == 'strong-accent':
            mxArticulationMark.set('type', articulationMark.pointDirection)
        if musicXMLArticulationName in ('doit', 'falloff', 'plop', 'scoop'):
            self.setLineStyle(mxArticulationMark, articulationMark)
        if musicXMLArticulationName == 'breath-mark' and articulationMark.symbol is not None:
            mxArticulationMark.text = articulationMark.symbol
        if (musicXMLArticulationName == 'other-articulation'
                and articulationMark.displayText is not None):
            mxArticulationMark.text = articulationMark.displayText
        # mxArticulations.append(mxArticulationMark)
        return mxArticulationMark

    def setLineStyle(self, mxObject, m21Object):
        '''
        Sets four additional elements for line elements, conforms to entity
        %line-shape, %line-type, %dashed-formatting (dash-length and space-length)
        '''
        musicXMLNames = ('line-shape', 'line-type', 'dash-length', 'space-length')
        m21Names = ('lineShape', 'lineType', 'dashLength', 'spaceLength')
        self.setStyleAttributes(mxObject, m21Object, musicXMLNames, m21Names)

    # def fretboardToXmlFrame(self, fretboardMark):
    #     '''
    #     >>> MEX = musicxml.m21ToXml.MeasureExporter()
    #     >>> fb = instruments.fretted.FretBoard(1, 2, 3)
    #
    #     configure it here...
    #
    #     >>> mxFret = MEX.fretboardToXmlTechnical(fb)
    #     >>> MEX.dump(mxFret)
    #     <frame>lots of stuff here</frame>
    #     '''
    #     pass

    def articulationToXmlTechnical(self, articulationMark):
        # noinspection PyShadowingNames, SpellCheckingInspection
        '''
        Returns a tag that represents the
        MusicXML structure of an articulation mark that is primarily a TechnicalIndication.

        >>> MEX = musicxml.m21ToXml.MeasureExporter()

        >>> a = articulations.UpBow()
        >>> a.placement = 'below'

        >>> mxTechnicalMark = MEX.articulationToXmlTechnical(a)
        >>> MEX.dump(mxTechnicalMark)
        <up-bow placement="below" />


        >>> f = articulations.Fingering(4)
        >>> f.substitution = True
        >>> mxFingering = MEX.articulationToXmlTechnical(f)
        >>> MEX.dump(mxFingering)
        <fingering alternate="no" substitution="yes">4</fingering>

        Technical marks too specific to express in musicxml just get other-technical.

        >>> g = articulations.OrganIndication()
        >>> g.displayText = 'unda maris'
        >>> mxOther = MEX.articulationToXmlTechnical(g)
        >>> MEX.dump(mxOther)
        <other-technical>unda maris</other-technical>

        Same with technical marks not yet supported.
        TODO: support HammerOn, PullOff, Bend, Hole, Arrow.

        >>> h = articulations.HammerOn()
        >>> mxOther = MEX.articulationToXmlTechnical(h)
        >>> MEX.dump(mxOther)
        <other-technical />
        '''
        # these technical have extra information
        # TODO: hammer-on
        # TODO: pull-off
        # TODO: bend
        # TODO: hole
        # TODO: arrow
        musicXMLTechnicalName = None
        for c in xmlObjects.TECHNICAL_MARKS_REV:
            if isinstance(articulationMark, c):
                musicXMLTechnicalName = xmlObjects.TECHNICAL_MARKS_REV[c]
                break
        if musicXMLTechnicalName is None:
            musicXMLTechnicalName = 'other-technical'

        # TODO: support additional technical marks listed above
        if musicXMLTechnicalName in ('hammer-on', 'pull-off', 'bend', 'hole', 'arrow'):
            musicXMLTechnicalName = 'other-technical'

        mxTechnicalMark = Element(musicXMLTechnicalName)
        if articulationMark.placement is not None:
            mxTechnicalMark.set('placement', articulationMark.placement)
        if musicXMLTechnicalName == 'fingering':
            mxTechnicalMark.text = str(articulationMark.fingerNumber)
            mxTechnicalMark.set('alternate',
                                xmlObjects.booleanToYesNo(articulationMark.alternate))
        if (musicXMLTechnicalName in ('handbell', 'other-technical')
                and articulationMark.displayText is not None):
            #     The handbell element represents notation for various
            #     techniques used in handbell and handchime music. Valid
            #     values are belltree [v 3.1], damp, echo, gyro, hand martellato,
            #     mallet lift, mallet table, martellato, martellato lift,
            #     muted martellato, pluck lift, and swing.
            mxTechnicalMark.text = articulationMark.displayText
        if musicXMLTechnicalName in ('heel', 'toe', 'fingering'):
            mxTechnicalMark.set('substitution',
                                xmlObjects.booleanToYesNo(articulationMark.substitution))
        if musicXMLTechnicalName == 'string':
            mxTechnicalMark.text = str(articulationMark.number)
        if musicXMLTechnicalName == 'fret':
            mxTechnicalMark.text = str(articulationMark.number)

        # harmonic needs to check for whether it is artificial or natural, and
        # whether it is base-pitch, sounding-pitch, or touching-pitch
        if musicXMLTechnicalName == 'harmonic':
            self.setHarmonic(mxTechnicalMark, articulationMark)

        if (musicXMLTechnicalName == 'other-technical'
                and articulationMark.displayText is not None):
            mxTechnicalMark.text = articulationMark.displayText

        self.setPrintStyle(mxTechnicalMark, articulationMark)
        # mxArticulations.append(mxArticulationMark)
        return mxTechnicalMark

    @staticmethod
    def setHarmonic(mxh, harm):
        # noinspection PyShadowingNames
        '''
        Sets the artificial or natural tag (or no tag) and
        zero or one of base-pitch, sounding-pitch, touching-pitch

        Called from articulationToXmlTechnical

        >>> MEXClass = musicxml.m21ToXml.MeasureExporter

        >>> a = articulations.StringHarmonic()
        >>> a.harmonicType = 'artificial'
        >>> a.pitchType = 'sounding'

        >>> from xml.etree.ElementTree import Element
        >>> mxh = Element('harmonic')

        >>> MEXClass.setHarmonic(mxh, a)
        >>> MEXClass.dump(mxh)
        <harmonic>
          <artificial />
          <sounding-pitch />
        </harmonic>

        :class:`~music21.articulations.Harmonic` is probably too general for most uses,
        but if you use it, you get a harmonic tag with no details:

        >>> b = articulations.Harmonic()
        >>> mxh2 = Element('harmonic')
        >>> MEXClass.setHarmonic(mxh2, b)
        >>> MEXClass.dump(mxh2)
        <harmonic />
        '''
        if not hasattr(harm, 'harmonicType'):
            return

        if harm.harmonicType == 'artificial':
            SubElement(mxh, 'artificial')
        elif harm.harmonicType == 'natural':
            SubElement(mxh, 'natural')

        if harm.pitchType == 'base':
            SubElement(mxh, 'base-pitch')
        elif harm.pitchType == 'sounding':
            SubElement(mxh, 'sounding-pitch')
        elif harm.pitchType == 'touching':
            SubElement(mxh, 'touching-pitch')

    def noChordToXml(self, cs):
        '''
        Convert a NoChord object to an mxHarmony object.

        Expected attributes of the NoChord object:

        >>> nc = harmony.NoChord()
        >>> nc.chordKind
        'none'

        >>> nc.chordKindStr
        'N.C.'

        Other values may not export:

        >>> nc.chordKindStr = ''
        >>> nc.write()
        Traceback (most recent call last):
        music21.musicxml.xmlObjects.MusicXMLExportException:
             In part (None), measure (1): NoChord object's chordKindStr must be non-empty

        >>> nc.chordKind = None
        >>> nc.write()
        Traceback (most recent call last):
        music21.musicxml.xmlObjects.MusicXMLExportException:
             In part (None), measure (1): NoChord object's chordKind must be 'none'

        '''
        if cs.writeAsChord is True:
            return self.chordToXml(cs)

        mxHarmony = Element('harmony')
        _synchronizeIds(mxHarmony, cs)

        self.setPrintObject(mxHarmony, cs)

        self.setPrintStyle(mxHarmony, cs)

        mxRoot = SubElement(mxHarmony, 'root')
        mxStep = SubElement(mxRoot, 'root-step')
        mxStep.text = 'C'
        mxStep.set('text', '')

        mxKind = SubElement(mxHarmony, 'kind')
        cKind = cs.chordKind
        if cs.chordKind != 'none':
            raise MusicXMLExportException("NoChord object's chordKind must be 'none'")
        mxKind.text = str(cKind)
        if cs.chordKindStr in (None, ''):
            raise MusicXMLExportException("NoChord object's chordKindStr must be non-empty")
        mxKind.set('text', cs.chordKindStr)

        self.setOffsetOptional(cs, mxHarmony)
        self.setEditorial(mxHarmony, cs)

        self.xmlRoot.append(mxHarmony)
        return mxHarmony

    def chordSymbolToXml(self, cs):
        # noinspection PyShadowingNames
        '''
        Convert a ChordSymbol object to an mxHarmony object.

        >>> cs = harmony.ChordSymbol()
        >>> cs.root('E-')
        >>> cs.bass('B-')
        >>> cs.inversion(2, transposeOnSet=False)
        >>> cs.chordKind = 'major'
        >>> cs.chordKindStr = 'M'
        >>> cs
        <music21.harmony.ChordSymbol E-/B->

        >>> MEX = musicxml.m21ToXml.MeasureExporter()
        >>> MEX.currentDivisions = 10

        >>> mxHarmony = MEX.chordSymbolToXml(cs)
        >>> MEX.dump(mxHarmony)
        <harmony>
          <root>
            <root-step>E</root-step>
            <root-alter>-1</root-alter>
          </root>
          <kind text="M">major</kind>
          <inversion>2</inversion>
          <bass>
            <bass-step>B</bass-step>
            <bass-alter>-1</bass-alter>
          </bass>
        </harmony>


        Now give function...

        >>> cs.romanNumeral = 'I64'
        >>> mxHarmony = MEX.chordSymbolToXml(cs)
        >>> MEX.dump(mxHarmony)
        <harmony>
          <function>I64</function>
          <kind text="M">major</kind>
          <inversion>2</inversion>
          <bass>
            <bass-step>B</bass-step>
            <bass-alter>-1</bass-alter>
          </bass>
        </harmony>

        >>> hd = harmony.ChordStepModification()
        >>> hd.modType = 'alter'
        >>> hd.interval = -1
        >>> hd.degree = 3
        >>> cs.addChordStepModification(hd)

        >>> mxHarmony = MEX.chordSymbolToXml(cs)
        >>> MEX.dump(mxHarmony)
        <harmony>
          <function>I64</function>
          <kind text="M">major</kind>
          <inversion>2</inversion>
          <bass>
            <bass-step>B</bass-step>
            <bass-alter>-1</bass-alter>
          </bass>
          <degree>
            <degree-value>3</degree-value>
            <degree-alter>-1</degree-alter>
            <degree-type>alter</degree-type>
          </degree>
        </harmony>

        Test altered chords:

        >>> f = harmony.ChordSymbol('F sus add 9')
        >>> f
        <music21.harmony.ChordSymbol F sus add 9>
        >>> mxHarmony = MEX.chordSymbolToXml(f)
        >>> MEX.dump(mxHarmony)
        <harmony>
          <root>
            <root-step>F</root-step>
          </root>
          <kind>suspended-fourth</kind>
          <degree>
            <degree-value>9</degree-value>
            <degree-alter>0</degree-alter>
            <degree-type>add</degree-type>
          </degree>
        </harmony>

        MusicXML uses "dominant" for "dominant-seventh" so check aliases back...

        >>> dom7 = harmony.ChordSymbol('C7')
        >>> dom7.chordKind
        'dominant-seventh'
        >>> mxHarmony = MEX.chordSymbolToXml(dom7)
        >>> MEX.dump(mxHarmony)
        <harmony>
          <root>
            <root-step>C</root-step>
          </root>
          <kind>dominant</kind>
        </harmony>

        set writeAsChord to not get a symbol, but the notes.  Will return a list of notes.

        >>> dom7.writeAsChord = True
        >>> harmonyList = MEX.chordSymbolToXml(dom7)
        >>> len(harmonyList)
        4
        >>> MEX.dump(harmonyList[0])
        <note>
          <pitch>
            <step>C</step>
            <octave>3</octave>
          </pitch>
          <duration>10</duration>
          <type>quarter</type>
        </note>
        '''
        if cs.writeAsChord is True:
            return self.chordToXml(cs)

        from music21 import harmony

        mxHarmony = Element('harmony')
        _synchronizeIds(mxHarmony, cs)

        self.setPrintObject(mxHarmony, cs)
        # TODO: attr: print-frame
        # TODO: attrGroup: placement

        self.setPrintStyle(mxHarmony, cs)

        csRoot = cs.root()
        csBass = cs.bass(find=False)
        # TODO: do not look at ._attributes...
        if cs._roman is not None:
            mxFunction = SubElement(mxHarmony, 'function')
            mxFunction.text = cs.romanNumeral.figure
        elif csRoot is not None:
            mxRoot = SubElement(mxHarmony, 'root')
            mxStep = SubElement(mxRoot, 'root-step')
            mxStep.text = str(csRoot.step)
            # not a todo, text attribute; use element.
            # TODO: attrGroup: print-style

            if csRoot.accidental is not None:
                mxAlter = SubElement(mxRoot, 'root-alter')
                mxAlter.text = str(common.numToIntOrFloat(csRoot.accidental.alter))
                # TODO: attrGroup: print-object (why here)??
                # TODO: attrGroup: print-style
                # TODO: attr: location (left, right)
        else:
            environLocal.printDebug(['need either a root or a _roman to show'])
            return

        mxKind = SubElement(mxHarmony, 'kind')
        cKind = cs.chordKind
        for xmlAlias in harmony.CHORD_ALIASES:
            if harmony.CHORD_ALIASES[xmlAlias] == cKind:
                cKind = xmlAlias

        mxKind.text = str(cKind)
        if cs.chordKindStr not in (None, ''):
            mxKind.set('text', cs.chordKindStr)
        # TODO: attr: use-symbols
        # TODO: attr: stack-degrees
        # TODO: attr: parentheses-degrees
        # TODO: attr: bracket-degrees
        # TODO: attrGroup: print-style
        # TODO: attrGroup: halign
        # TODO: attrGroup: valign
        csInv = cs.inversion()
        if csInv not in (None, 0):
            mxInversion = SubElement(mxHarmony, 'inversion')
            mxInversion.text = str(csInv)

        if csBass is not None and (csRoot is None or csRoot.name != csBass.name):
            # TODO.. reuse above from Root...
            mxBass = SubElement(mxHarmony, 'bass')
            mxStep = SubElement(mxBass, 'bass-step')
            mxStep.text = str(csBass.step)
            # not a todo, text attribute; use element.
            # TODO: attrGroup: print-style

            if csBass.accidental is not None:
                mxAlter = SubElement(mxBass, 'bass-alter')
                mxAlter.text = str(common.numToIntOrFloat(csBass.accidental.alter))
                # TODO: attrGroup: print-object (why here)??
                # TODO: attrGroup: print-style
                # TODO: attr: location (left, right)

        csm = cs.getChordStepModifications()
        for hd in csm:
            mxDegree = SubElement(mxHarmony, 'degree')
            # types should be compatible
            # TODO: print-object
            mxDegreeValue = SubElement(mxDegree, 'degree-value')
            mxDegreeValue.text = str(hd.degree)
            mxDegreeAlter = SubElement(mxDegree, 'degree-alter')
            # will return -1 for '-a1'
            mxDegreeAlter.text = str(hd.interval.chromatic.directed) if hd.interval else '0'
            # TODO: attrGroup: print-style
            # TODO: attr: plus-minus (yes, no)
            mxDegreeType = SubElement(mxDegree, 'degree-type')
            mxDegreeType.text = str(hd.modType)
            # TODO: attr: text -- alternate display
            # TODO: attrGroup: print-style

        # TODO: frame -- fretboard
        self.setOffsetOptional(cs, mxHarmony)
        self.setEditorial(mxHarmony, cs)
        # staff: see joinPartStaffs()

        self.xmlRoot.append(mxHarmony)
        return mxHarmony

    def setOffsetOptional(self, m21Obj, mxObj=None, *, setSound=True):
        '''
        If this object has an offset different from self.offsetInMeasure,
        then create and return an offset Element.

        If mxObj is not None then the offset element will be appended to it.
        '''
        if m21Obj.offset == self.offsetInMeasure:
            return None
        offsetDifferenceInQl = m21Obj.offset - self.offsetInMeasure
        offsetDifferenceInDivisions = int(offsetDifferenceInQl * self.currentDivisions)
        if mxObj is not None:
            mxOffset = SubElement(mxObj, 'offset')
        else:
            mxOffset = Element('offset')
        mxOffset.text = str(offsetDifferenceInDivisions)
        if setSound:
            mxOffset.set('sound', 'yes')  # always affects sound at location in measure.
        return mxOffset

    def placeInDirection(self, mxObj, m21Obj=None):
        '''
        places the mxObj <element> inside <direction><direction-type>
        '''
        mxDirection = Element('direction')
        mxDirectionType = SubElement(mxDirection, 'direction-type')
        mxDirectionType.append(mxObj)
        if (m21Obj is not None
                and hasattr(m21Obj, 'positionPlacement')
                and m21Obj.positionPlacement is not None):
            mxDirection.set('placement', m21Obj.positionPlacement)

        return mxDirection

    def dynamicToXml(self, d):
        # noinspection PyShadowingNames
        '''
        return a nested tag:
        <direction><direction-type><dynamic><ff>
        or whatever...

        >>> ppp = dynamics.Dynamic('ppp')
        >>> print('%.2f' % ppp.volumeScalar)
        0.15
        >>> ppp.style.relativeY = -10

        >>> MEX = musicxml.m21ToXml.MeasureExporter()
        >>> mxDirection = MEX.dynamicToXml(ppp)
        >>> MEX.dump(mxDirection)
        <direction>
          <direction-type>
            <dynamics default-x="-36" default-y="-80" relative-y="-10">
              <ppp />
            </dynamics>
          </direction-type>
          <sound dynamics="19" />
        </direction>

        appends to score.

        Now with offset not zero.

        >>> MEX = musicxml.m21ToXml.MeasureExporter()
        >>> ppp.offset = 1.0
        >>> mxDirection = MEX.dynamicToXml(ppp)
        >>> MEX.dump(mxDirection)
        <direction>
          <direction-type>
            <dynamics default-x="-36" default-y="-80" relative-y="-10">
              <ppp />
            </dynamics>
          </direction-type>
          <offset sound="yes">10080</offset>
          <sound dynamics="19" />
        </direction>

        '''
        mxDynamics = Element('dynamics')
        _synchronizeIds(mxDynamics, d)
        if d.value in xmlObjects.DYNAMIC_MARKS:
            mxThisDynamic = SubElement(mxDynamics, d.value)
        else:
            mxThisDynamic = SubElement(mxDynamics, 'other-dynamics')
            mxThisDynamic.text = str(d.value)
            # TODO: smufl

        self.setPrintStyleAlign(mxDynamics, d)
        # TODO: attrGroup: placement (but done for direction, so okay...
        # TODO: attrGroup: text-decoration
        # TODO: attrGroup: enclosure

        mxDirection = self.placeInDirection(mxDynamics, d)
        # direction todos
        self.setOffsetOptional(d, mxDirection)
        self.setEditorial(mxDirection, d)
        # TODO: voice
        # staff: see joinPartStaffs()

        # sound
        vS = d.volumeScalar
        if vS is not None:
            mxSound = SubElement(mxDirection, 'sound')
            # do not set id, since the element is the same in music21.

            dynamicVolume = int(vS * 127)
            mxSound.set('dynamics', str(dynamicVolume))

        self.xmlRoot.append(mxDirection)
        return mxDirection

    def segnoToXml(self, segno):
        '''
        returns a segno inside a direction-type inside a direction.

        appends to score

        >>> s = repeat.Segno()
        >>> MEX = musicxml.m21ToXml.MeasureExporter()
        >>> mxSegnoDir = MEX.segnoToXml(s)
        >>> MEX.dump(mxSegnoDir)
        <direction>
          <direction-type>
            <segno default-y="20" />
          </direction-type>
        </direction>

        >>> s.id = 'segno0'
        >>> s.style.alignHorizontal = 'left'
        >>> MEX = musicxml.m21ToXml.MeasureExporter()
        >>> mxSegnoDir = MEX.segnoToXml(s)
        >>> MEX.dump(mxSegnoDir)
        <direction>
          <direction-type>
            <segno default-y="20" halign="left" id="segno0" />
          </direction-type>
        </direction>

        '''
        mxSegno = Element('segno')
        _synchronizeIds(mxSegno, segno)
        self.setPrintStyleAlign(mxSegno, segno)
        mxDirection = self.placeInDirection(mxSegno, segno)
        self.xmlRoot.append(mxDirection)
        return mxDirection

    def codaToXml(self, coda):
        '''
        returns a coda inside a direction-type inside a direction IF coda.useSymbol is
        True; otherwise returns a textExpression...

        appends to score

        >>> c = repeat.Coda()
        >>> MEX = musicxml.m21ToXml.MeasureExporter()
        >>> mxCodaDir = MEX.codaToXml(c)
        >>> MEX.dump(mxCodaDir)
        <direction>
          <direction-type>
            <coda default-y="20" />
          </direction-type>
        </direction>

        turn coda.useSymbol to False to get a text expression instead

        >>> c.useSymbol = False
        >>> MEX = musicxml.m21ToXml.MeasureExporter()
        >>> mxCodaText = MEX.codaToXml(c)
        >>> MEX.dump(mxCodaText)
        <direction>
          <direction-type>
            <words default-y="20" enclosure="none"
                justify="center">Coda</words>
          </direction-type>
        </direction>
        '''
        if coda.useSymbol:
            mxCoda = Element('coda')
            _synchronizeIds(mxCoda, coda)
            self.setPrintStyleAlign(mxCoda, coda)
            mxDirection = self.placeInDirection(mxCoda, coda)
            self.xmlRoot.append(mxDirection)
            return mxDirection
        else:
            codaTe = coda.getTextExpression()
            codaTe.offset = coda.offset
            return self.textExpressionToXml(codaTe)

    def tempoIndicationToXml(self, ti):
        # noinspection PyShadowingNames
        '''
        returns a <direction> tag for a single tempo indication.

        note that TWO direction tags may be added to xmlroot, the second one
        as a textExpression.... but only the first will be returned.

        >>> mm = tempo.MetronomeMark('slow', 40, note.Note(type='half'))
        >>> mm.style.justify = 'left'

        >>> MEX = musicxml.m21ToXml.MeasureExporter()
        >>> mxDirection = MEX.tempoIndicationToXml(mm)
        >>> MEX.dump(mxDirection)
        <direction>
          <direction-type>
            <metronome parentheses="no">
              <beat-unit>half</beat-unit>
              <per-minute>40</per-minute>
            </metronome>
          </direction-type>
          <sound tempo="80" />
        </direction>

        In this case, two directions were added to xmlRoot.  Here is the other one:

        >>> MEX.dump(MEX.xmlRoot.findall('direction')[1])
        <direction>
          <direction-type>
            <words default-y="45" enclosure="none" font-weight="bold"
                justify="left">slow</words>
          </direction-type>
        </direction>


        >>> mm = tempo.MetronomeMark('slow', 40, duration.Duration(quarterLength=1.5))
        >>> mxDirection = MEX.tempoIndicationToXml(mm)
        >>> MEX.dump(mxDirection)
        <direction>
          <direction-type>
            <metronome parentheses="no">
              <beat-unit>quarter</beat-unit>
              <beat-unit-dot />
              <per-minute>40</per-minute>
            </metronome>
          </direction-type>
          <sound tempo="60" />
        </direction>

        >>> mmod1 = tempo.MetricModulation()
        >>> mmod1.oldReferent = 0.75  # quarterLength
        >>> mmod1.newReferent = 'quarter'  # type
        >>> mxDirection = MEX.tempoIndicationToXml(mmod1)
        >>> MEX.dump(mxDirection)
        <direction>
          <direction-type>
            <metronome parentheses="no">
              <beat-unit>eighth</beat-unit>
              <beat-unit-dot />
              <beat-unit>quarter</beat-unit>
            </metronome>
          </direction-type>
        </direction>

        >>> mmod1.newReferent = 'longa'  # music21 type w/ different musicxml name...
        >>> mxDirection = MEX.tempoIndicationToXml(mmod1)
        >>> MEX.dump(mxDirection)
        <direction>
          <direction-type>
            <metronome parentheses="no">
              <beat-unit>eighth</beat-unit>
              <beat-unit-dot />
              <beat-unit>long</beat-unit>
            </metronome>
          </direction-type>
        </direction>

        This is the case where only a sound tag is added and no metronome mark

        >>> mm = tempo.MetronomeMark()
        >>> mm.numberSounding = 60

        >>> MEX = musicxml.m21ToXml.MeasureExporter()
        >>> mxDirection = MEX.tempoIndicationToXml(mm)
        >>> MEX.dump(mxDirection)
        <direction>
          <direction-type>
            <words />
          </direction-type>
          <sound tempo="60" />
        </direction>
        '''
        # if writing just a sound tag, place an empty words tag in a
        # direction type and then follow with sound declaration
        # storing lists to accommodate metric modulations
        durs = []  # duration objects
        numbers = []  # tempi
        hideNumericalMetro = False  # if numbers implicit, hide metronome numbers
        hideNumber = []  # hide the number after equal, e.g., quarter=120, hide 120
        # store the last value necessary as a sounding tag in bpm
        soundingQuarterBPM = False
        if 'MetronomeMark' in ti.classes:
            # will not show a number of implicit
            if ti.numberImplicit or ti.number is None:
                # environLocal.printDebug(['found numberImplicit', ti.numberImplicit])
                hideNumericalMetro = True
            else:
                durs.append(ti.referent)
                numbers.append(ti.number)
                hideNumber.append(False)
            # determine number sounding; first, get from numberSounding, then
            # number (if implicit, that is fine); get in terms of quarter bpm
            soundingQuarterBPM = ti.getQuarterBPM()

        elif 'MetricModulation' in ti.classes:
            # may need to reverse order if classical style or otherwise
            # may want to show first number
            hideNumericalMetro = False  # must show for metric modulation
            for sub in (ti.oldMetronome, ti.newMetronome):
                hideNumber.append(True)  # cannot show numbers in a metric modulation
                durs.append(sub.referent)
                numbers.append(sub.number)
            # soundingQuarterBPM should be obtained from the last MetronomeMark
            soundingQuarterBPM = ti.newMetronome.getQuarterBPM()

            # environLocal.printDebug(['found metric modulation', ti, durs, numbers])

        mxMetro = Element('metronome')
        _synchronizeIds(mxMetro, ti)

        for i, d in enumerate(durs):
            # charData of BeatUnit is the type string
            mxSub = Element('beat-unit')
            mxSub.text = typeToMusicXMLType(d.type)
            mxMetro.append(mxSub)
            for unused_dotCounter in range(d.dots):
                mxMetro.append(Element('beat-unit-dot'))
            if numbers and not hideNumber[i]:
                mxPerMinute = SubElement(mxMetro, 'per-minute')  # TODO: font.
                mxPerMinute.text = str(common.numToIntOrFloat(numbers[0]))

        if ti.parentheses:
            mxMetro.set('parentheses', 'yes')  # only attribute
        else:
            mxMetro.set('parentheses', 'no')  # only attribute

        # if writing just a sound tag, place an empty words tag in a
        # direction type and then follow with sound declaration
        if durs:
            mxDirection = self.placeInDirection(mxMetro, ti)
        else:
            mxWords = Element('words')
            _synchronizeIds(mxWords, ti)

            mxDirection = self.placeInDirection(mxWords, ti)

        if soundingQuarterBPM is not None:
            mxSound = SubElement(mxDirection, 'sound')
            mxSound.set('tempo', str(common.numToIntOrFloat(soundingQuarterBPM)))

        if hideNumericalMetro is not None:
            self.xmlRoot.append(mxDirection)

        if 'MetronomeMark' in ti.classes:
            if ti.getTextExpression(returnImplicit=False) is not None:
                te = ti.getTextExpression(returnImplicit=False)
                te.offset = ti.offset
                unused_mxDirectionText = self.textExpressionToXml(te)

        return mxDirection

    def rehearsalMarkToXml(self, rm):
        # noinspection PyShadowingNames
        '''
        Convert a RehearsalMark object to a MusicXML <direction> tag with a <rehearsal> tag
        inside it.

        >>> rm = expressions.RehearsalMark('II')
        >>> rm.style.enclosure = 'square'
        >>> MEX = musicxml.m21ToXml.MeasureExporter()
        >>> mxRehearsal = MEX.rehearsalMarkToXml(rm)
        >>> MEX.dump(mxRehearsal)
        <direction>
          <direction-type>
            <rehearsal enclosure="square" halign="center" valign="middle">II</rehearsal>
            </direction-type>
          </direction>
        '''
        mxRehearsal = Element('rehearsal')
        self.setTextFormatting(mxRehearsal, rm)
        mxRehearsal.text = str(rm.content)
        mxDirection = self.placeInDirection(mxRehearsal, rm)
        self.setStyleAttributes(mxDirection, rm, 'placement')

        self.xmlRoot.append(mxDirection)
        return mxDirection

    def textExpressionToXml(self, teOrRe):
        '''
        Convert a TextExpression or RepeatExpression to a MusicXML mxDirection type.
        returns a musicxml.mxObjects.Direction object
        '''
        mxWords = Element('words')
        if hasattr(teOrRe, 'content'):  # TextExpression
            te = teOrRe
            mxWords.text = str(te.content)
        elif hasattr(teOrRe, 'getText'):  # RepeatExpression
            te = teOrRe.getTextExpression()
            te.offset = teOrRe.offset
            mxWords.text = str(te.content)
        else:
            raise MusicXMLExportException('teOrRe must be a TextExpression or RepeatExpression')

        self.setTextFormatting(mxWords, te)

        mxDirection = self.placeInDirection(mxWords, te)
        self.setOffsetOptional(te, mxDirection, setSound=False)
        self.xmlRoot.append(mxDirection)
        return mxDirection

    def wrapObjectInAttributes(self, objectToWrap, methodToMx):
        # noinspection PyShadowingNames
        '''
        given a Clef, KeySignature, or TimeSignature which is in .elements and not m.clef,
        etc. insert it in self.xmlRoot as
        part of the current mxAttributes using methodToMx as a wrapper function.

        (or insert into a new mxAttributes if Clef/KeySignature/etc. is not at the beginning
        of the measure and not at the same point as an existing mxAttributes)

        >>> MEX = musicxml.m21ToXml.MeasureExporter()
        >>> MEX.offsetInMeasure = 3.0
        >>> cl = clef.BassClef()
        >>> methodToMx = MEX.clefToXml
        >>> mxAttributes = MEX.wrapObjectInAttributes(cl, methodToMx)
        >>> MEX.dump(mxAttributes)
        <attributes>
          <clef>
            <sign>F</sign>
            <line>4</line>
          </clef>
        </attributes>

        Also puts it in MEX.xmlRoot.

        If offsetInMeasure is 0.0 then nothing is done or returned:

        >>> MEX.offsetInMeasure = 0.0
        >>> nothing = MEX.wrapObjectInAttributes(cl, methodToMx)
        >>> nothing is None
        True
        '''
        if self.offsetInMeasure == 0.0:
            return

        mxAttributes = Element('attributes')

        mxObj = methodToMx(objectToWrap)
        mxAttributes.append(mxObj)

        self.xmlRoot.append(mxAttributes)

        return mxAttributes

    # -----------------------------
    # note helpers...

    def lyricToXml(self, ly: note.Lyric):
        '''
        Translate a music21 :class:`~music21.note.Lyric` object
        to a <lyric> tag.

        Lyrics have attribute list %justify, %position, %placement, %color, %print-object
        '''
        mxLyric = Element('lyric')
        if not ly.isComposite:
            _setTagTextFromAttribute(ly, mxLyric, 'syllabic')
            _setTagTextFromAttribute(ly, mxLyric, 'text', forceEmpty=True)
        else:
            # composite must have at least one component
            for i, component in enumerate(ly.components):
                if component.syllabic == 'composite':
                    # skip doubly nested lyrics -- why, oh, why would you do that!
                    continue
                if i >= 1:
                    mxElision = SubElement(mxLyric, 'elision')
                    if component.elisionBefore:
                        mxElision.text = component.elisionBefore
                _setTagTextFromAttribute(component, mxLyric, 'syllabic')
                _setTagTextFromAttribute(component, mxLyric, 'text', forceEmpty=True)

        # TODO: extend
        # TODO: laughing
        # TODO: humming
        # TODO: end-line
        # TODO: end-paragraph
        # TODO: editorial
        if ly.identifier is not None:
            mxLyric.set('name', str(ly.identifier))

        if ly.number is not None:
            mxLyric.set('number', str(ly.number))
        elif ly.identifier is not None:
            mxLyric.set('number', str(ly.identifier))

        self.setStyleAttributes(mxLyric, ly,
                                ('justify', 'placement'),
                                ('justify', 'placement'))
        self.setPrintObject(mxLyric, ly)

        self.setColor(mxLyric, ly)
        self.setPosition(mxLyric, ly)
        return mxLyric

    def beamsToXml(self, beams):
        # noinspection PyShadowingNames
        '''
        Returns a list of <beam> tags
        from a :class:`~music21.beam.Beams` object


        >>> a = beam.Beams()
        >>> a.fill(2, type='start')

        >>> MEX = musicxml.m21ToXml.MeasureExporter()
        >>> mxBeamList = MEX.beamsToXml(a)
        >>> len(mxBeamList)
        2
        >>> for b in mxBeamList:
        ...     MEX.dump(b)
        <beam number="1">begin</beam>
        <beam number="2">begin</beam>
        '''
        mxBeamList = []
        for beamObj in beams.beamsList:
            mxBeamList.append(self.beamToXml(beamObj))
        return mxBeamList

    def beamToXml(self, beamObject):
        '''
        Returns an ElementTree Element from a :class:`~music21.beam.Beam` object

        >>> a = beam.Beam()
        >>> a.type = 'start'
        >>> a.number = 1

        >>> MEX = musicxml.m21ToXml.MeasureExporter()
        >>> b = MEX.beamToXml(a)
        >>> b
        <Element 'beam' at 0x104f3a728>
        >>> MEX.dump(b)
        <beam number="1">begin</beam>

        >>> a.type = 'continue'
        >>> b = MEX.beamToXml(a)
        >>> MEX.dump(b)
        <beam number="1">continue</beam>

        >>> a.type = 'stop'
        >>> b = MEX.beamToXml(a)
        >>> MEX.dump(b)
        <beam number="1">end</beam>

        >>> a.type = 'partial'
        >>> a.direction = 'left'
        >>> b = MEX.beamToXml(a)
        >>> MEX.dump(b)
        <beam number="1">backward hook</beam>

        >>> a.direction = 'right'
        >>> a.id = 'beam1'
        >>> b = MEX.beamToXml(a)
        >>> MEX.dump(b)
        <beam id="beam1" number="1">forward hook</beam>

        >>> a.direction = None
        >>> b = MEX.beamToXml(a)
        Traceback (most recent call last):
        music21.musicxml.xmlObjects.MusicXMLExportException: partial beam defined
            without a proper direction set (set to None)

        >>> a.type = 'crazy'
        >>> b = MEX.beamToXml(a)
        Traceback (most recent call last):
        music21.musicxml.xmlObjects.MusicXMLExportException: unexpected beam type
            encountered (crazy)
        '''
        mxBeam = Element('beam')
        _synchronizeIds(mxBeam, beamObject)
        beamToType = {'start': 'begin',
                      'continue': 'continue',
                      'stop': 'end',
                      }
        if beamObject.type in beamToType:
            mxBeam.text = beamToType[beamObject.type]
        elif beamObject.type == 'partial':
            if beamObject.direction == 'left':
                mxBeam.text = 'backward hook'
            elif beamObject.direction == 'right':
                mxBeam.text = 'forward hook'
            else:
                raise MusicXMLExportException(
                    'partial beam defined without a proper direction set (set to %s)' %
                    beamObject.direction)
        else:
            raise MusicXMLExportException(
                f'unexpected beam type encountered ({beamObject.type})'
            )

        mxBeam.set('number', str(beamObject.number))
        # BeamObject has no .id -- fix?
        # _synchronizeIds(mxBeam, beamObject)

        # not to be done: repeater (deprecated)
        self.setColor(mxBeam, beamObject)
        self.setStyleAttributes(mxBeam, beamObject, 'fan', 'fan')

        return mxBeam

    def setRightBarline(self):
        '''
        Calls self.setBarline for the right side if the measure has a .rightBarline set.
        '''
        m = self.stream
        if not hasattr(m, 'rightBarline'):
            return
        # rb = repeatBracket
        rbSpanners = self.rbSpanners
        rightBarline = self.stream.rightBarline
        if (rightBarline is None
                and (not rbSpanners or not rbSpanners[0].isLast(m))):
            return
        else:
            # rightBarline may be None
            self.setBarline(rightBarline, 'right')

    def setLeftBarline(self):
        '''
        Calls self.setBarline for the left side if the measure has a .leftBarline set.
        '''
        m = self.stream
        if not hasattr(m, 'leftBarline'):
            return
        # rb = repeatBracket
        rbSpanners = self.rbSpanners
        leftBarline = m.leftBarline
        if (leftBarline is None
                and (not rbSpanners or not rbSpanners[0].isFirst(m))):
            return
        else:
            # leftBarline may be None. that's okay
            self.setBarline(leftBarline, 'left')

    def setBarline(self, barline, position):
        '''
        sets either a left or right barline from a
        bar.Barline() object or bar.Repeat() object
        '''
        mxRepeat = None
        if barline is None:
            mxBarline = Element('barline')
        else:
            if 'Repeat' in barline.classes:
                mxBarline = Element('barline')
                mxRepeat = self.repeatToXml(barline)
            else:
                mxBarline = self.barlineToXml(barline)

        _synchronizeIds(mxBarline, barline)

        mxBarline.set('location', position)
        # TODO: editorial
        # TODO: wavy-line
        # TODO: segno
        # TODO: coda
        # TODO: fermata

        if self.rbSpanners:  # and self.rbSpanners[0].isFirst(m)???
            mxEnding = Element('ending')
            if position == 'left':
                endingType = 'start'
            else:
                endingType = 'stop'
            numberList = self.rbSpanners[0].getNumberList()
            numberStr = str(numberList[0])
            # 0 is not a valid "ending-number"
            if numberStr == '0':
                numberStr = ''
            for num in numberList[1:]:
                numberStr += ',' + str(num)  # comma-separated ending numbers
            mxEnding.set('number', numberStr)
            mxEnding.set('type', endingType)
            mxBarline.append(mxEnding)  # make sure it is after fermata but before repeat.

        if mxRepeat is not None:
            mxBarline.append(mxRepeat)

        # TODO: attr: segno
        # TODO: attr: coda
        # TODO: attr: divisions

        self.xmlRoot.append(mxBarline)
        return mxBarline

    def barlineToXml(self, barObject):
        # noinspection PyShadowingNames
        '''
        Translate a music21 bar.Bar object to an mxBar
        while making two substitutions: double -> light-light
        and final -> light-heavy as shown below.

        >>> b = bar.Barline('final')
        >>> MEX = musicxml.m21ToXml.MeasureExporter()
        >>> mxBarline = MEX.barlineToXml(b)
        >>> MEX.dump(mxBarline)
        <barline>
          <bar-style>light-heavy</bar-style>
        </barline>

        >>> b.location = 'right'
        >>> mxBarline = MEX.barlineToXml(b)
        >>> MEX.dump(mxBarline)
        <barline location="right">
          <bar-style>light-heavy</bar-style>
        </barline>
        '''
        mxBarline = Element('barline')
        mxBarStyle = SubElement(mxBarline, 'bar-style')
        mxBarStyle.text = barObject.musicXMLBarStyle()
        # TODO: mxBarStyle attr: color
        if barObject.location is not None:
            mxBarline.set('location', barObject.location)
        return mxBarline

    def repeatToXml(self, r):
        # noinspection PyShadowingNames
        '''
        returns a <repeat> tag from a barline object.

        >>> b = bar.Repeat(direction='end')
        >>> MEX = musicxml.m21ToXml.MeasureExporter()
        >>> mxRepeat = MEX.repeatToXml(b)
        >>> MEX.dump(mxRepeat)
        <repeat direction="backward" />

        >>> b.times = 3
        >>> mxRepeat = MEX.repeatToXml(b)
        >>> MEX.dump(mxRepeat)
        <repeat direction="backward" times="3" />
        '''
        mxRepeat = Element('repeat')
        if r.direction == 'start':
            mxRepeat.set('direction', 'forward')
        elif r.direction == 'end':
            mxRepeat.set('direction', 'backward')
    #         elif self.direction == 'bidirectional':
    #             environLocal.printDebug(['skipping bi-directional repeat'])
        else:
            raise bar.BarException('cannot handle direction format:', r.direction)

        if r.times is not None:
            mxRepeat.set('times', str(r.times))

        # TODO: attr: winged
        return mxRepeat

    def setMxAttributesObjectForStartOfMeasure(self):
        '''
        creates an <attributes> tag at the start of the measure.

        We create one for each measure unless it is identical to self.parent.mxAttributes
        '''
        m = self.stream
        mxAttributes = Element('attributes')
        # TODO: footnote
        # TODO: level

        # TODO: Do something more intelligent with this...
        self.currentDivisions = defaults.divisionsPerQuarter

        if self.parent is None or self.currentDivisions != self.parent.lastDivisions:
            mxDivisions = SubElement(mxAttributes, 'divisions')
            mxDivisions.text = str(self.currentDivisions)
            self.parent.lastDivisions = self.currentDivisions

        if 'Measure' in m.classes:
            if m.keySignature is not None:
                mxAttributes.append(self.keySignatureToXml(m.keySignature))
            if m.timeSignature is not None:
                mxAttributes.append(self.timeSignatureToXml(m.timeSignature))
            smts = list(m.getElementsByClass('SenzaMisuraTimeSignature'))
            if smts:
                mxAttributes.append(self.timeSignatureToXml(smts[0]))

            # For staves, see joinPartStaffs()
            # TODO: part-symbol
            # TODO: instruments
            if m.clef is not None:
                mxAttributes.append(self.clefToXml(m.clef))

        found = m.getElementsByClass('StaffLayout')
        if found:
            sl = found[0]  # assume only one per measure
            mxAttributes.append(self.staffLayoutToXmlStaffDetails(sl))

        if self.transpositionInterval is not None:
            mxAttributes.append(self.intervalToXmlTranspose(self.transpositionInterval))

        # directive goes here, but is deprecated, do not support
        # measureStyle
        mxMeasureStyle = self.measureStyle()
        if mxMeasureStyle is not None:
            mxAttributes.append(mxMeasureStyle)

        # pylint: disable=len-as-condition
        if len(mxAttributes) > 0 or mxAttributes.attrib:
            self.xmlRoot.append(mxAttributes)
        return mxAttributes

    def measureStyle(self):
        '''
        return a <measure-style> Element or None according to the contents of the Stream.

        Currently, only multiple-rest is supported.
        '''
        m = self.stream

        mxMeasureStyle = None
        mxMultipleRest = None

        rests = m.getElementsByClass('Rest')
        if rests:
            hasMMR = rests[0].getSpannerSites('MultiMeasureRest')
            if hasMMR:
                firstRestMMR = hasMMR[0]
                if firstRestMMR.isFirst(rests[0]):
                    mxMultipleRest = Element('multiple-rest')
                    if firstRestMMR.useSymbols:
                        mxMultipleRest.set('use-symbols', 'yes')
                    else:
                        mxMultipleRest.set('use-symbols', 'no')
                    mxMultipleRest.text = str(firstRestMMR.numRests)

        if mxMultipleRest is not None:
            mxMeasureStyle = Element('measure-style')
            # Skip: id: has no corresponding element.
            # TODO or skip: font, color, number.
            mxMeasureStyle.append(mxMultipleRest)

        return mxMeasureStyle

    def staffLayoutToXmlStaffDetails(self, staffLayout):
        '''
        Convert a :class:`~music21.layout.StaffLayout` object to a
        <staff-details> element.

        >>> MEX = musicxml.m21ToXml.MeasureExporter()
        >>> sl = layout.StaffLayout()
        >>> sl.staffLines = 3  # tenor drums?
        >>> sl.staffType = stream.enums.StaffType.CUE
        >>> sl.hidden = True
        >>> mxDetails = MEX.staffLayoutToXmlStaffDetails(sl)
        >>> MEX.dump(mxDetails)
        <staff-details print-object="no">
              <staff-type>cue</staff-type>
              <staff-lines>3</staff-lines>
        </staff-details>
        '''
        # TODO: number (bigger issue)
        # TODO: show-frets
        # TODO: print-spacing
        mxStaffDetails = Element('staff-details')
        if staffLayout.hidden is True:
            mxStaffDetails.set('print-object', 'no')
        else:
            mxStaffDetails.set('print-object', 'yes')

        StaffType = stream.enums.StaffType
        if staffLayout.staffType not in (StaffType.REGULAR, StaffType.OTHER):
            mxStaffType = SubElement(mxStaffDetails, 'staff-type')
            mxStaffType.text = staffLayout.staffType.value
        if staffLayout.staffLines is not None:
            mxStaffLines = SubElement(mxStaffDetails, 'staff-lines')
            mxStaffLines.text = str(staffLayout.staffLines)

        # TODO: staff-tuning
        # TODO: capo
        # TODO: staff-size
        return mxStaffDetails

    def timeSignatureToXml(self, ts):
        '''
        Returns a single <time> tag from a meter.TimeSignature object.

        Compound meters are represented as multiple pairs of beat
        and beat-type elements

        >>> MEX = musicxml.m21ToXml.MeasureExporter()
        >>> a = meter.TimeSignature('3/4')
        >>> b = MEX.timeSignatureToXml(a)
        >>> MEX.dump(b)
        <time>
          <beats>3</beats>
          <beat-type>4</beat-type>
        </time>

        >>> a = meter.TimeSignature('3/4+2/4')
        >>> b = MEX.timeSignatureToXml(a)
        >>> MEX.dump(b)
        <time>
          <beats>3</beats>
          <beat-type>4</beat-type>
          <beats>2</beats>
          <beat-type>4</beat-type>
        </time>

        >>> a.setDisplay('5/4')
        >>> b = MEX.timeSignatureToXml(a)
        >>> MEX.dump(b)
        <time>
          <beats>5</beats>
          <beat-type>4</beat-type>
        </time>

        >>> a = meter.TimeSignature('4/4')
        >>> a.symbol = 'common'
        >>> b = MEX.timeSignatureToXml(a)
        >>> MEX.dump(b)
        <time symbol="common">
          <beats>4</beats>
          <beat-type>4</beat-type>
        </time>

        >>> a.symbol = ''
        >>> a.symbolizeDenominator = True
        >>> b = MEX.timeSignatureToXml(a)
        >>> MEX.dump(b)
        <time symbol="note">
          <beats>4</beats>
          <beat-type>4</beat-type>
        </time>

        >>> sm = meter.SenzaMisuraTimeSignature('free')
        >>> b = MEX.timeSignatureToXml(sm)
        >>> MEX.dump(b)
        <time>
          <senza-misura>free</senza-misura>
        </time>
        '''
        # mxTimeList = []
        mxTime = Element('time')
        _synchronizeIds(mxTime, ts)
        if 'SenzaMisuraTimeSignature' in ts.classes:
            mxSenzaMisura = SubElement(mxTime, 'senza-misura')
            if ts.text is not None:
                mxSenzaMisura.text = ts.text
            return mxTime

        # always get a flat version to display any subdivisions created
        fList = tuple((mt.numerator, mt.denominator) for mt in ts.displaySequence.flat)
        if ts.summedNumerator:
            # this will try to reduce any common denominators into
            # a common group
            fList = meter.tools.fractionToSlashMixed(fList)

        for n, d in fList:
            mxBeats = SubElement(mxTime, 'beats')
            mxBeats.text = str(n)
            mxBeatType = SubElement(mxTime, 'beat-type')
            mxBeatType.text = str(d)
            # TODO: interchangeable

        # TODO: choice -- senza-misura

        # TODO: attr: interchangeable

        # attr: symbol
        if ts.symbolizeDenominator:
            mxTime.set('symbol', 'note')
        elif ts.symbol != '':
            mxTime.set('symbol', ts.symbol)
            # symbol: dotted-note not supported

        # TODO: attr: separator
        self.setPrintStyleAlign(mxTime, ts)
        self.setPrintObject(mxTime, ts)
        return mxTime

    def keySignatureToXml(self, keyOrKeySignature):
        # noinspection PyShadowingNames
        '''
        returns a key tag from a music21
        key.KeySignature or key.Key object

        >>> ks = key.KeySignature(-3)
        >>> ks
        <music21.key.KeySignature of 3 flats>

        >>> MEX = musicxml.m21ToXml.MeasureExporter()
        >>> mxKey = MEX.keySignatureToXml(ks)
        >>> MEX.dump(mxKey)
        <key>
          <fifths>-3</fifths>
        </key>

        >>> ks.mode = 'major'
        >>> mxKey = MEX.keySignatureToXml(ks)
        >>> MEX.dump(mxKey)
        <key>
          <fifths>-3</fifths>
          <mode>major</mode>
        </key>

        >>> ksNonTrad = key.KeySignature(sharps=None)
        >>> ksNonTrad.alteredPitches = ['C#', 'E-4']
        >>> ksNonTrad
        <music21.key.KeySignature of pitches: [C#, E-4]>

        >>> mxKeyNonTrad = MEX.keySignatureToXml(ksNonTrad)
        >>> MEX.dump(mxKeyNonTrad)
        <key>
          <key-step>C</key-step>
          <key-alter>1</key-alter>
          <key-step>E</key-step>
          <key-alter>-1</key-alter>
          <key-octave number="2">4</key-octave>
        </key>
        '''
        seta = _setTagTextFromAttribute
        mxKey = Element('key')
        _synchronizeIds(mxKey, keyOrKeySignature)
        # TODO: attr: number
        self.setPrintStyle(mxKey, keyOrKeySignature)
        # TODO: attr: print-object

        if not keyOrKeySignature.isNonTraditional:
            # Choice traditional-key
            # TODO: cancel
            seta(keyOrKeySignature, mxKey, 'fifths', 'sharps')
            if hasattr(keyOrKeySignature, 'mode') and keyOrKeySignature.mode is not None:
                seta(keyOrKeySignature, mxKey, 'mode')

        else:
            # choice... non-traditional-key...
            for p in keyOrKeySignature.alteredPitches:
                seta(p, mxKey, 'key-step', 'step')
                a = p.accidental
                if a is None:  # can't imagine why it would be...
                    a = pitch.Accidental(0)
                mxAlter = SubElement(mxKey, 'key-alter')
                mxAlter.text = str(common.numToIntOrFloat(a.alter))
                # TODO: key-accidental

        for i, p in enumerate(keyOrKeySignature.alteredPitches):
            if p.octave is not None:
                mxKeyOctave = SubElement(mxKey, 'key-octave')
                mxKeyOctave.text = str(p.octave)
                mxKeyOctave.set('number', str(i + 1))

        return mxKey

    def clefToXml(self, clefObj):
        '''
        Given a music21 Clef object, return a MusicXML clef
        tag.

        >>> gc = clef.GClef()
        >>> gc
        <music21.clef.GClef>
        >>> MEX = musicxml.m21ToXml.MeasureExporter()
        >>> mxc = MEX.clefToXml(gc)
        >>> MEX.dump(mxc)
        <clef>
          <sign>G</sign>
        </clef>

        >>> b = clef.Treble8vbClef()
        >>> b.octaveChange
        -1
        >>> mxc2 = MEX.clefToXml(b)
        >>> MEX.dump(mxc2)
        <clef>
          <sign>G</sign>
          <line>2</line>
          <clef-octave-change>-1</clef-octave-change>
        </clef>

        >>> pc = clef.PercussionClef()
        >>> mxc3 = MEX.clefToXml(pc)
        >>> MEX.dump(mxc3)
        <clef>
          <sign>percussion</sign>
        </clef>

        Clefs without signs get exported as G clefs with a warning

        >>> generic = clef.Clef()
        >>> mxc4 = MEX.clefToXml(generic)
        Clef with no .sign exported; setting as a G clef
        >>> MEX.dump(mxc4)
        <clef>
          <sign>G</sign>
        </clef>
        '''
        mxClef = Element('clef')
        _synchronizeIds(mxClef, clefObj)

        self.setPrintStyle(mxClef, clefObj)
        # TODO: attr: print-object
        # For attr: number, see joinPartStaffs()
        # TODO: attr: additional
        # TODO: attr: size
        # TODO: attr: after-barline
        sign = clefObj.sign
        if sign is None:
            print('Clef with no .sign exported; setting as a G clef')
            sign = 'G'

        mxSign = SubElement(mxClef, 'sign')
        mxSign.text = sign
        _setTagTextFromAttribute(clefObj, mxClef, 'line')
        if clefObj.octaveChange not in (0, None):
            _setTagTextFromAttribute(clefObj, mxClef, 'clef-octave-change', 'octaveChange')

        return mxClef

    def intervalToXmlTranspose(self, i=None):
        # noinspection PyShadowingNames
        '''
        >>> ME = musicxml.m21ToXml.MeasureExporter()
        >>> i = interval.Interval('P5')
        >>> mxTranspose = ME.intervalToXmlTranspose(i)
        >>> ME.dump(mxTranspose)
        <transpose>
          <diatonic>4</diatonic>
          <chromatic>7</chromatic>
        </transpose>


        >>> i = interval.Interval('A13')
        >>> mxTranspose = ME.intervalToXmlTranspose(i)
        >>> ME.dump(mxTranspose)
        <transpose>
          <diatonic>5</diatonic>
          <chromatic>10</chromatic>
          <octave-change>1</octave-change>
        </transpose>

        >>> i = interval.Interval('-M6')
        >>> mxTranspose = ME.intervalToXmlTranspose(i)
        >>> ME.dump(mxTranspose)
        <transpose>
          <diatonic>-5</diatonic>
          <chromatic>-9</chromatic>
        </transpose>


        >>> i = interval.Interval('-M9')
        >>> mxTranspose = ME.intervalToXmlTranspose(i)
        >>> ME.dump(mxTranspose)
        <transpose>
          <diatonic>-1</diatonic>
          <chromatic>-2</chromatic>
          <octave-change>-1</octave-change>
        </transpose>

        '''
        # TODO: number attribute (staff number)
        # TODO: double empty attribute
        if i is None:
            i = self.transpositionInterval

        genericSteps = i.diatonic.generic.directed
        musicxmlOctaveShift, musicxmlDiatonic = divmod(abs(genericSteps) - 1, 7)
        musicxmlChromatic = abs(i.chromatic.semitones) % 12

        if genericSteps < 0:
            musicxmlDiatonic *= -1
            musicxmlOctaveShift *= -1
            musicxmlChromatic *= -1

        mxTranspose = Element('transpose')
        _synchronizeIds(mxTranspose, i)

        mxDiatonic = SubElement(mxTranspose, 'diatonic')
        mxDiatonic.text = str(musicxmlDiatonic)

        mxChromatic = SubElement(mxTranspose, 'chromatic')
        mxChromatic.text = str(musicxmlChromatic)

        if musicxmlOctaveShift != 0:
            mxOctaveChange = SubElement(mxTranspose, 'octave-change')
            mxOctaveChange.text = str(musicxmlOctaveShift)

        return mxTranspose

    def setMxPrint(self):
        '''
        Creates a <print> element and appends it to root, if one is needed.
        '''
        m = self.stream
        # print objects come before attributes
        # note: this class match is a problem in cases where the object
        #    is created in the module itself, as in a test.

        # do a quick search for any layout objects before searching individually...
        foundAny = m.getElementsByClass('LayoutBase')
        if not foundAny:
            return

        mxPrint = None
        found = m.getElementsByClass('PageLayout')
        if found:
            pl = found[0]  # assume only one per measure
            mxPrint = self.pageLayoutToXmlPrint(pl)
        found = m.getElementsByClass('SystemLayout')
        if found:
            sl = found[0]  # assume only one per measure
            if mxPrint is None:
                mxPrint = self.systemLayoutToXmlPrint(sl)
            else:
                self.systemLayoutToXmlPrint(sl, mxPrint)
        found = m.getElementsByClass('StaffLayout')
        if found:
            sl = found[0]  # assume only one per measure
            if mxPrint is None:
                mxPrint = self.staffLayoutToXmlPrint(sl)
            else:
                self.staffLayoutToXmlPrint(sl, mxPrint)

        # TODO: measure-layout
        if m.hasStyleInformation and m.style.measureNumbering is not None:
            if mxPrint is None:
                mxPrint = ET.Element('print')
            mxMeasureNumbering = ET.SubElement(mxPrint, 'measure-numbering')
            mxMeasureNumbering.text = m.style.measureNumbering
            mnStyle = m.style.measureNumberingStyle
            if mnStyle is not None:
                self.setPrintStyleAlign(mxMeasureNumbering, mnStyle)
        # TODO: part-name-display
        # TODO: part-abbreviation-display

        # TODO: attr: blank-page
        # TODO: attr: page-number

        if mxPrint is not None:
            self.xmlRoot.append(mxPrint)

    def staffLayoutToXmlPrint(self, staffLayout, mxPrint=None):
        if mxPrint is None:
            mxPrint = Element('print')
        _synchronizeIds(mxPrint, staffLayout)

        mxStaffLayout = self.staffLayoutToXmlStaffLayout(staffLayout)
        mxPrint.append(mxStaffLayout)
        return mxPrint

    def setMxAttributes(self):
        '''
        sets the attributes (x=y) for a measure,
        that is, number, and layoutWidth

        Does not create the <attributes> tag. That's elsewhere...

        '''
        m = self.stream
        if hasattr(m, 'measureNumberWithSuffix'):
            self.xmlRoot.set('number', m.measureNumberWithSuffix())
        # TODO: attr: implicit
        # TODO: attr: non-controlling
        if hasattr(m, 'layoutWidth') and m.layoutWidth is not None:
            _setAttributeFromAttribute(m, self.xmlRoot, 'width', 'layoutWidth')

    def setRbSpanners(self):
        '''
        Makes a set of spanners from repeat brackets
        '''
        spannersOnStream = self.spannerBundle.getBySpannedElement(self.stream)
        self.rbSpanners = spannersOnStream.getByClass('RepeatBracket')

    def setTranspose(self):
        '''
        Set the transposition interval based on whether the active
        instrument for this period has a transposition object.

        Stores in self.transpositionInterval.  Returns None
        '''
        if self.parent is None:
            return None
        if self.parent.stream is None:
            return None
        if self.parent.stream.atSoundingPitch is True:
            return None

        m = self.stream
        self.measureOffsetStart = m.getOffsetBySite(self.parent.stream)

        instSubStream = self.parent.instrumentStream.getElementsByOffset(
            self.measureOffsetStart,
            self.measureOffsetStart + m.duration.quarterLength,
            includeEndBoundary=False)
        if not instSubStream:
            return None

        instSubObj = instSubStream.first()
        if instSubObj.transposition is None:
            return None
        self.transpositionInterval = instSubObj.transposition
        # do here???
        # self.mxTranspose = self.intervalToMXTranspose()
        return None


# ------------------------------------------------------------------------------
def indent(elem, level=0):
    i = '\n' + level * '  '
    # pylint: disable=len-as-condition
    if len(elem):
        if not elem.text or not elem.text.strip():
            elem.text = i + '  '
        if not elem.tail or not elem.tail.strip():
            elem.tail = i
        for subEl in elem:
            indent(subEl, level + 1)
        if not elem.tail or not elem.tail.strip():
            elem.tail = i
    else:
        if level and (not elem.tail or not elem.tail.strip()):
            elem.tail = i


class Test(unittest.TestCase):

    def getXml(self, obj):
        gex = GeneralObjectExporter()
        bytesOut = gex.parse(obj)
        bytesOutUnicode = bytesOut.decode('utf-8')
        return bytesOutUnicode

    def getET(self, obj):
        SX = ScoreExporter(obj)
        mxScore = SX.parse()
        helpers.indent(mxScore)
        return mxScore

    def testExceptionMessage(self):
        s = stream.Score()
        p = stream.Part()
        p.partName = 'Offstage Trumpet'
        p.insert(note.Note(quarterLength=(4 / 2048)))
        s.insert(p)

        msg = 'In part (Offstage Trumpet), measure (1): '
        msg += 'Cannot convert "2048th" duration to MusicXML (too short).'
        with self.assertRaises(MusicXMLExportException) as error:
            s.write()
        self.assertEqual(str(error.exception), msg)

    def testSpannersWrite(self):
        from music21 import converter
        p = converter.parse("tinynotation: 4/4 c4 d e f g a b c' b a g2")
        listNotes = list(p.recurse().notes)
        c = listNotes[0]
        d = listNotes[1]
        sl1 = spanner.Slur([c, d])
        p.insert(0.0, sl1)

        f = listNotes[3]
        g = listNotes[4]
        a = listNotes[5]
        sl2 = spanner.Slur([f, g, a])
        p.insert(0.0, sl2)

        c2 = listNotes[6]
        g2 = listNotes[-1]
        sl3 = spanner.Slur([c2, g2])
        p.insert(0.0, sl3)
        self.assertEqual(self.getXml(p).count('<slur '), 6)

    def testSpannersWritePartStaffs(self):
        '''
        Test that spanners are gathered on the PartStaffs that need them.

        Multi-staff instruments are separated on import into distinct PartStaff
        objects, where usually all the spanners will remain on the first object.
        '''
        import re
        from music21 import converter, dynamics, layout
        xmlDir = common.getSourceFilePath() / 'musicxml' / 'lilypondTestSuite'
        s = converter.parse(xmlDir / '43e-Multistaff-ClefDynamics.xml')

        # StaffGroup spanner stored on the score
        self.assertEqual(len(s.spanners), 1)
        self.assertIsInstance(s.spanners[0], layout.StaffGroup)

        # Crescendo in LH actually stored in first PartStaff object
        self.assertEqual(len(s.parts[0].spanners), 1)
        self.assertEqual(len(s.parts[1].spanners), 0)
        self.assertIsInstance(s.parts[0].spanners[0], dynamics.Crescendo)

        # Will it be found by coreGatherMissingSpanners without being inserted?
        s.makeNotation(inPlace=True)
        self.assertEqual(len(s.parts[1].spanners), 0)

        # and written after the backup tag, i.e. on the LH?
        xmlOut = self.getXml(s)
        xmlAfterFirstBackup = xmlOut.split('</backup>\n')[1]

        def stripInnerSpaces(txt):
            return re.sub(r'\s+', ' ', txt)

        self.assertIn(
            stripInnerSpaces(
                ''' <direction placement="below">
                        <direction-type>
                            <wedge number="1" spread="0" type="crescendo" />
                        </direction-type>
                        <staff>2</staff>
                    </direction>'''),
            stripInnerSpaces(xmlAfterFirstBackup)
        )

    def testLowVoiceNumbers(self):
        n = note.Note()
        v1 = stream.Voice([n])
        m = stream.Measure([v1])
        # Unnecessary voice is removed by makeNotation
        xmlOut = self.getXml(m)
        self.assertNotIn('<voice>1</voice>', xmlOut)
        n2 = note.Note()
        v2 = stream.Voice([n2])
        m.insert(0, v2)
        xmlOut = self.getXml(m)
        self.assertIn('<voice>1</voice>', xmlOut)
        self.assertIn('<voice>2</voice>', xmlOut)
        v1.id = 234
        xmlOut = self.getXml(m)
        self.assertIn('<voice>234</voice>', xmlOut)
        self.assertIn('<voice>1</voice>', xmlOut)  # is v2 now!
        v2.id = 'hello'
        xmlOut = self.getXml(m)
        self.assertIn('<voice>hello</voice>', xmlOut)

    def testCompositeLyrics(self):
        from music21 import converter

        xmlDir = common.getSourceFilePath() / 'musicxml' / 'lilypondTestSuite'
        fp = xmlDir / '61l-Lyrics-Elisions-Syllables.xml'
        s = converter.parse(fp)
        notes = list(s.flat.notes)
        n1 = notes[0]
        xmlOut = self.getXml(n1)
        self.assertIn('<lyric name="1" number="1">', xmlOut)
        self.assertIn('<syllabic>begin</syllabic>', xmlOut)
        self.assertIn('<text>a</text>', xmlOut)

        tree = self.getET(s)
        mxLyrics = tree.findall('part/measure/note/lyric')
        ly0 = mxLyrics[0]
        self.assertEqual(ly0.get('number'), '1')
        self.assertEqual(len(ly0), 2)
        self.assertEqual(ly0[0].tag, 'syllabic')
        self.assertEqual(ly0[1].tag, 'text')
        # contents already checked above

        ly1 = mxLyrics[1]
        self.assertEqual(len(ly1), 5)
        tags = [child.tag for child in ly1]
        self.assertEqual(tags, ['syllabic', 'text', 'elision', 'syllabic', 'text'])
        self.assertEqual(ly1.find('elision').text, ' ')
        self.assertEqual(ly1.findall('syllabic')[0].text, 'middle')
        self.assertEqual(ly1.findall('text')[0].text, 'b')
        self.assertEqual(ly1.findall('syllabic')[1].text, 'middle')
        self.assertEqual(ly1.findall('text')[1].text, 'c')

        ly2 = mxLyrics[2]
        self.assertEqual(len(ly2), 5)
        tags = [child.tag for child in ly2]
        self.assertEqual(tags, ['syllabic', 'text', 'elision', 'syllabic', 'text'])
        self.assertIsNone(ly2.find('elision').text)
        self.assertEqual(ly2.findall('syllabic')[0].text, 'middle')
        self.assertEqual(ly2.findall('text')[0].text, 'd')
        self.assertEqual(ly2.findall('syllabic')[1].text, 'end')
        self.assertEqual(ly2.findall('text')[1].text, 'e')

    def testExportNC(self):
        from music21 import harmony

        s = stream.Score()
        p = stream.Part()
        m = stream.Measure()
        m.append(harmony.ChordSymbol('C'))
        m.repeatAppend(note.Note('C'), 4)
        p.append(m)
        m = stream.Measure()
        m.append(harmony.NoChord())
        m.repeatAppend(note.Note('C'), 2)
        m.append(harmony.ChordSymbol('C'))
        m.repeatAppend(note.Note('C'), 2)
        p.append(m)
        s.append(p)

        self.assertEqual(3, self.getXml(s).count(u'<harmony'))
        self.assertEqual(1, self.getXml(s).count(u'<kind '
                                                  u'text="N.C.">none</kind>'))
        self.assertEqual(1, self.getXml(s).count(u'<root-step text="">'))

        s = stream.Score()
        p = stream.Part()
        m = stream.Measure()
        m.append(harmony.NoChord())
        m.repeatAppend(note.Note('C'), 2)
        m.append(harmony.ChordSymbol('C'))
        m.repeatAppend(note.Note('C'), 2)
        p.append(m)
        m = stream.Measure()
        m.append(harmony.NoChord('No Chord'))
        m.repeatAppend(note.Note('C'), 2)
        m.append(harmony.ChordSymbol('C'))
        m.repeatAppend(note.Note('C'), 2)
        p.append(m)
        s.append(p)

        self.assertEqual(1, self.getXml(s).count(u'<kind '
                                                 u'text="N.C.">none</kind>'))
        self.assertEqual(1, self.getXml(s).count(u'<kind '
                                                 u'text="No Chord">none</kind>'))

    def testSetPartsAndRefStreamMeasure(self):
        from music21 import converter
        p = converter.parse("tinynotation: 4/4 c1 d1")
        sx = ScoreExporter(p)  # substreams are measures
        sx.setPartsAndRefStream()
        measuresAtOffsetZero = [m for m in p if m.offset == 0]
        self.assertSequenceEqual(measuresAtOffsetZero, p.elements[:1])

    def testFromScoreNoParts(self):
        s = stream.Score()
        s.append(meter.TimeSignature('1/4'))
        s.append(note.Note())
        s.append(note.Note())
        gex = GeneralObjectExporter(s)
        tree = ET.fromstring(gex.parse().decode('utf-8'))
        # Assert no gaps in stream
        self.assertSequenceEqual(tree.findall('.//forward'), [])

    def testFromScoreNoMeasures(self):
        s = stream.Score()
        s.append(note.Note())
        scExporter = ScoreExporter(s)
        tree = scExporter.parse()
        # Measures should have been made
        self.assertIsNotNone(tree.find('.//measure'))

    def testMidiInstrumentNoName(self):
        from music21 import converter, instrument

        i = instrument.Instrument()
        i.midiProgram = 42
        s = converter.parse('tinyNotation: c1')
        s.measure(1).insert(i)
        scExporter = ScoreExporter(s)

        tree = scExporter.parse()
        mxScoreInstrument = tree.findall('.//score-instrument')[0]
        mxMidiInstrument = tree.findall('.//midi-instrument')[0]
        self.assertEqual(mxScoreInstrument.get('id'), mxMidiInstrument.get('id'))

    def testMultiDigitEndingsWrite(self):
        from music21 import converter
        from music21.musicxml import testPrimitive

        # Relevant barlines:
        # Measure 2, left barline: <ending number="1,2" type="start"/>
        # Measure 2, right barline: <ending number="1,2" type="stop"/>
        # Measure 3, left barline: <ending number="3" type="start"/>
        # Measure 3, right barline: <ending number="3" type="stop"/>
        s = converter.parse(testPrimitive.multiDigitEnding)
        x = self.getET(s)
        endings = x.findall('.//ending')
        self.assertEqual([e.get('number') for e in endings], ['1,2', '1,2', '3', '3'])

        # Check templates also
        template = s.template()
        template.makeNotation(inPlace=True)  # not essential, but since getET() skips this
        x = self.getET(template)
        endings = x.findall('.//ending')
        self.assertEqual([e.get('number') for e in endings], ['1,2', '1,2', '3', '3'])

        # m21 represents lack of bracket numbers as 0; musicxml uses ''
        s.parts[0].getElementsByClass('RepeatBracket').first().number = 0
        x = self.getET(s)
        endings = x.findall('.//ending')
        self.assertEqual([e.get('number') for e in endings], ['', '', '3', '3'])

    def testTextExpressionOffset(self):
        '''Transfer element offset after calling getTextExpression().'''
        # https://github.com/cuthbertLab/music21/issues/624
        from music21 import converter, repeat, tempo

        s = converter.parse('tinynotation: 4/4 c1')
        c = repeat.Coda()
        c.useSymbol = False
        f = repeat.Fine()
        mm = tempo.MetronomeMark(text='Langsam')
        s.measure(1).storeAtEnd([c, f, mm])

        tree = self.getET(s)
        for direction in tree.findall('.//direction'):
            self.assertIsNone(direction.find('offset'))

    def testFullMeasureRest(self):
        from music21 import converter
        s = converter.parse('tinynotation: 9/8 r1')
        r = s.flat.notesAndRests.first()
        r.quarterLength = 4.5
        self.assertEqual(r.fullMeasure, 'auto')
        tree = self.getET(s)
        # Previously, this 4.5QL rest with a duration.type 'complex'
        # was split on export into 4.0QL and 0.5QL
        self.assertEqual(len(tree.findall('.//rest')), 1)
        rest = tree.find('.//rest')
        self.assertEqual(rest.get('measure'), 'yes')

    def testArticulationSpecialCases(self):
        from music21 import articulations

        n = note.Note()
        a = articulations.StringIndication()
        n.articulations.append(a)

        # Legal values for StringIndication begin at 1
        self.assertEqual(a.number, 0)
        # Use GEX to go through wellformed object conversion
        gex = GeneralObjectExporter(n)
        tree = ET.fromstring(gex.parse().decode('utf-8'))
        self.assertIsNone(tree.find('.//string'))

    def testMeasurePadding(self):
        from music21 import converter
        s = stream.Score([converter.parse('tinyNotation: 4/4 c4')])
        s[stream.Measure].first().paddingLeft = 2.0
        s[stream.Measure].first().paddingRight = 1.0
        tree = self.getET(s)
        self.assertEqual(len(tree.findall('.//rest')), 0)
        s[stream.Measure].first().paddingLeft = 1.0
        tree = self.getET(s)
        self.assertEqual(len(tree.findall('.//rest')), 1)


class TestExternal(unittest.TestCase):  # pragma: no cover

    def testBasic(self):
        pass

    def testSimple(self):
        from music21 import corpus  # , converter
        import difflib

        # b = converter.parse(corpus.corpora.CoreCorpus().getWorkList('cpebach')[0],
        #    format='musicxml', forceSource=True)
        b = corpus.parse('cpebach')
        # b.show('text')
        # n = b.flat.notes[0]
        # print(n.expressions)
        # return

        SX = ScoreExporter(b)
        mxScore = SX.parse()

        helpers.indent(mxScore)

        sio = io.BytesIO()

        sio.write(SX.xmlHeader())

        et = ElementTree(mxScore)
        et.write(sio, encoding='utf-8', xml_declaration=False)
        v = sio.getvalue()
        sio.close()

        v = v.decode('utf-8')
        # v = v.replace(' />', '/>')  # normalize

        # b2 = converter.parse(v)
        fp = b.write('musicxml')
        print(fp)

        with io.open(fp, encoding='utf-8') as f:
            v2 = f.read()
        differ = list(difflib.ndiff(v.splitlines(), v2.splitlines()))
        for i, l in enumerate(differ):
            if l.startswith('-') or l.startswith('?') or l.startswith('+'):
                if 'id=' in l:
                    continue
                print(l)
                # for j in range(i - 1,i + 1):
                #    print(differ[j])
                # print('------------------')


if __name__ == '__main__':
    import music21
    music21.mainTest(Test)  # , runTest='testExceptionMessage')<|MERGE_RESOLUTION|>--- conflicted
+++ resolved
@@ -2560,19 +2560,9 @@
             first_measure.makeMutable()  # must mutate
             outerTimeSignatures = part.getElementsByClass('TimeSignature')
             if outerTimeSignatures:
-<<<<<<< HEAD
-                measureStream[0].timeSignature = outerTimeSignatures[0]
+                first_measure.timeSignature = outerTimeSignatures.first()
+
         # see if accidentals/beams/tuplets should be processed
-        if not measureStream.streamStatus.accidentals:
-            measureStream.makeAccidentals(inPlace=True)
-        if not measureStream.streamStatus.beams:
-            measureStream.makeBeams(inPlace=True)
-        if not measureStream.streamStatus.tuplets:
-            stream.makeNotation.makeTupletBrackets(measureStream, inPlace=True)
-=======
-                first_measure.timeSignature = outerTimeSignatures.first()
-
-        # see if accidentals/beams can be processed
         if not part.streamStatus.haveAccidentalsBeenMade():
             part.makeAccidentals(inPlace=True)
         if not part.streamStatus.beams:
@@ -2582,7 +2572,6 @@
                 pass
         if part.streamStatus.haveTupletBracketsBeenMade() is False:
             stream.makeNotation.makeTupletBrackets(part, inPlace=True)
->>>>>>> e030bee3
 
         if not self.spannerBundle:
             self.spannerBundle = part.spannerBundle
