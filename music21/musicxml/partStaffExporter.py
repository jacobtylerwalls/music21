--- conflicted
+++ resolved
@@ -15,13 +15,8 @@
 '''
 from typing import Dict, List, Optional
 import unittest
-<<<<<<< HEAD
 import warnings
-import xml.etree.ElementTree as ET
-from xml.etree.ElementTree import Element, SubElement
-=======
 from xml.etree.ElementTree import Element, SubElement, Comment
->>>>>>> e8a73036
 
 from music21.common.misc import flattenList
 from music21.key import KeySignature
